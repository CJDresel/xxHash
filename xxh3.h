/*
   xxHash - Extremely Fast Hash algorithm
   Development source file for `xxh3`
   Copyright (C) 2019-present, Yann Collet.

   BSD 2-Clause License (http://www.opensource.org/licenses/bsd-license.php)

   Redistribution and use in source and binary forms, with or without
   modification, are permitted provided that the following conditions are
   met:

       * Redistributions of source code must retain the above copyright
   notice, this list of conditions and the following disclaimer.
       * Redistributions in binary form must reproduce the above
   copyright notice, this list of conditions and the following disclaimer
   in the documentation and/or other materials provided with the
   distribution.

   THIS SOFTWARE IS PROVIDED BY THE COPYRIGHT HOLDERS AND CONTRIBUTORS
   "AS IS" AND ANY EXPRESS OR IMPLIED WARRANTIES, INCLUDING, BUT NOT
   LIMITED TO, THE IMPLIED WARRANTIES OF MERCHANTABILITY AND FITNESS FOR
   A PARTICULAR PURPOSE ARE DISCLAIMED. IN NO EVENT SHALL THE COPYRIGHT
   OWNER OR CONTRIBUTORS BE LIABLE FOR ANY DIRECT, INDIRECT, INCIDENTAL,
   SPECIAL, EXEMPLARY, OR CONSEQUENTIAL DAMAGES (INCLUDING, BUT NOT
   LIMITED TO, PROCUREMENT OF SUBSTITUTE GOODS OR SERVICES; LOSS OF USE,
   DATA, OR PROFITS; OR BUSINESS INTERRUPTION) HOWEVER CAUSED AND ON ANY
   THEORY OF LIABILITY, WHETHER IN CONTRACT, STRICT LIABILITY, OR TORT
   (INCLUDING NEGLIGENCE OR OTHERWISE) ARISING IN ANY WAY OUT OF THE USE
   OF THIS SOFTWARE, EVEN IF ADVISED OF THE POSSIBILITY OF SUCH DAMAGE.

   You can contact the author at :
   - xxHash source repository : https://github.com/Cyan4973/xxHash
*/

/* Note :
   This file is separated for development purposes.
   It will be integrated into `xxhash.c` when development phase is complete.
*/

#ifndef XXH3_H
#define XXH3_H


/* ===   Dependencies   === */

#undef XXH_INLINE_ALL   /* in case it's already defined */
#define XXH_INLINE_ALL
#include "xxhash.h"


/* ===   Compiler specifics   === */

#if defined (__STDC_VERSION__) && __STDC_VERSION__ >= 199901L   /* >= C99 */
#  define XXH_RESTRICT   restrict
#else
/* note : it might be useful to define __restrict or __restrict__ for some C++ compilers */
#  define XXH_RESTRICT   /* disable */
#endif

#if defined(__GNUC__)
#  if defined(__AVX2__)
#    include <immintrin.h>
#  elif defined(__SSE2__)
#    include <emmintrin.h>
#  elif defined(__ARM_NEON__) || defined(__ARM_NEON)
#    define inline __inline__  /* clang bug */
#    include <arm_neon.h>
#    undef inline
#  endif
#elif defined(_MSC_VER)
#  include <intrin.h>
#endif

/*
 * Sanity check.
 *
 * XXH3 only requires these features to be efficient:
 *
 *  - Usable unaligned access
 *  - A 32-bit or 64-bit ALU
 *      - If 32-bit, a decent ADC instruction
 *  - A 32 or 64-bit multiply with a 64-bit result
 *
 * Almost all 32-bit and 64-bit targets meet this, except for Thumb-1, the
 * classic 16-bit only subset of ARM's instruction set.
 *
 * First of all, Thumb-1 lacks support for the UMULL instruction which
 * performs the important long multiply. This means numerous __aeabi_lmul
 * calls.
 *
 * Second of all, the 8 functional registers are just not enough.
 * Setup for __aeabi_lmul, byteshift loads, pointers, and all arithmetic need
 * Lo registers, and this shuffling results in thousands more MOVs than A32.
 *
 * A32 and T32 don't have this limitation. They can access all 14 registers,
 * do a 32->64 multiply with UMULL, and the flexible operand is helpful too.
 *
 * If compiling Thumb-1 for a target which supports ARM instructions, we
 * will give a warning.
 *
 * Usually, if this happens, it is because of an accident and you probably
 * need to specify -march, as you probably meant to compileh for a newer
 * architecture.
 */
#if defined(__thumb__) && !defined(__thumb2__) && defined(__ARM_ARCH_ISA_ARM)
#   warning "XXH3 is highly inefficient without ARM or Thumb-2."
#endif

/* ==========================================
 * Vectorization detection
 * ========================================== */
#define XXH_SCALAR 0 /* Portable scalar version */
#define XXH_SSE2   1 /* SSE2 for Pentium 4 and all x86_64 */
#define XXH_AVX2   2 /* AVX2 for Haswell and Bulldozer */
#define XXH_NEON   3 /* NEON for most ARMv7-A and all AArch64 */
#define XXH_VSX    4 /* VSX and ZVector for POWER8/z13 */

#ifndef XXH_VECTOR    /* can be defined on command line */
#  if defined(__AVX2__)
#    define XXH_VECTOR XXH_AVX2
#  elif defined(__SSE2__) || defined(_M_AMD64) || defined(_M_X64) || (defined(_M_IX86_FP) && (_M_IX86_FP == 2))
#    define XXH_VECTOR XXH_SSE2
#  elif defined(__GNUC__) /* msvc support maybe later */ \
  && (defined(__ARM_NEON__) || defined(__ARM_NEON)) \
  && (defined(__LITTLE_ENDIAN__) /* We only support little endian NEON */ \
    || (defined(__BYTE_ORDER__) && __BYTE_ORDER__ == __ORDER_LITTLE_ENDIAN__))
#    define XXH_VECTOR XXH_NEON
#  elif (defined(__PPC64__) && defined(__POWER8_VECTOR__)) \
     || (defined(__s390x__) && defined(__VEC__)) \
     && defined(__GNUC__) /* TODO: IBM XL */
#    define XXH_VECTOR XXH_VSX
#  else
#    define XXH_VECTOR XXH_SCALAR
#  endif
#endif

/* control alignment of accumulator,
 * for compatibility with fast vector loads */
#ifndef XXH_ACC_ALIGN
#  if XXH_VECTOR == XXH_SCALAR  /* scalar */
#     define XXH_ACC_ALIGN 8
#  elif XXH_VECTOR == XXH_SSE2  /* sse2 */
#     define XXH_ACC_ALIGN 16
#  elif XXH_VECTOR == XXH_AVX2  /* avx2 */
#     define XXH_ACC_ALIGN 32
#  elif XXH_VECTOR == XXH_NEON  /* neon */
#     define XXH_ACC_ALIGN 16
#  elif XXH_VECTOR == XXH_VSX   /* vsx */
#     define XXH_ACC_ALIGN 16
#  endif
#endif

/* xxh_u64 XXH_mult32to64(xxh_u32 a, xxh_u64 b) { return (xxh_u64)a * (xxh_u64)b; } */
#if defined(_MSC_VER) && defined(_M_IX86)
#    include <intrin.h>
#    define XXH_mult32to64(x, y) __emulu(x, y)
#else
#    define XXH_mult32to64(x, y) ((xxh_u64)((x) & 0xFFFFFFFF) * (xxh_u64)((y) & 0xFFFFFFFF))
#endif

<<<<<<< HEAD
/*
 * VSX and Z Vector helpers.
 *
 * This is very messy, and any pull requests to clean this up are welcome.
 *
 * There are a lot of problems with supporting VSX and s390x, due to
 * inconsistent intrinsics, spotty coverage, and multiple endiannesses.
 */
#if XXH_VECTOR == XXH_VSX
#  if defined(__s390x__)
#    include <s390intrin.h>
#  else
#    include <altivec.h>
#  endif

#  undef vector /* Undo the pollution */
=======
#if XXH_VECTOR == XXH_NEON
/*
 * NEON's setup for vmlal_u32 is a little more complicated than it is on
 * SSE2, AVX2, and VSX.
 *
 * While PMULUDQ and VMULEUW both perform a mask, VMLAL.U32 performs an upcast.
 *
 * To do the same operation, the 128-bit 'Q' register needs to be split into
 * two 64-bit 'D' registers, performing this operation::
 *
 *   [                a                 |                 b                ]
 *            |              '---------. .--------'                |
 *            |                         x                          |
 *            |              .---------' '--------.                |
 *   [ a & 0xFFFFFFFF | b & 0xFFFFFFFF ],[    a >> 32     |     b >> 32    ]
 *
 * Due to significant changes in aarch64, the fastest method for aarch64 is
 * completely different than the fastest method for ARMv7-A.
 *
 * ARMv7-A treats D registers as unions overlaying Q registers, so modifying
 * D11 will modify the high half of Q5. This is similar to how modifying AH
 * will only affect bits 8-15 of AX on x86.
 *
 * VZIP takes two registers, and puts even lanes in one register and odd lanes
 * in the other.
 *
 * On ARMv7-A, this strangely modifies both parameters in place instead of
 * taking the usual 3-operand form.
 *
 * Therefore, if we want to do this, we can simply use a D-form VZIP.32 on the
 * lower and upper halves of the Q register to end up with the high and low
 * halves where we want - all in one instruction.
 *
 *   vzip.32   d10, d11       @ d10 = { d10[0], d11[0] }; d11 = { d10[1], d11[1] }
 *
 * Unfortunately we need inline assembly for this: Instructions modifying two
 * registers at once is not possible in GCC or Clang's IR, and they have to
 * create a copy.
 *
 * aarch64 requires a different approach.
 *
 * In order to make it easier to write a decent compiler for aarch64, many
 * quirks were removed, such as conditional execution.
 *
 * NEON was also affected by this.
 *
 * aarch64 cannot access the high bits of a Q-form register, and writes to a
 * D-form register zero the high bits, similar to how writes to W-form scalar
 * registers (or DWORD registers on x86_64) work.
 *
 * The formerly free vget_high intrinsics now require a vext (with a few
 * exceptions)
 *
 * Additionally, VZIP was replaced by ZIP1 and ZIP2, which are the equivalent
 * of PUNPCKL* and PUNPCKH* in SSE, respectively, in order to only modify one
 * operand.
 *
 * The equivalent of the VZIP.32 on the lower and upper halves would be this
 * mess:
 *
 *   ext     v2.4s, v0.4s, v0.4s, #2 // v2 = { v0[2], v0[3], v0[0], v0[1] }
 *   zip1    v1.2s, v0.2s, v2.2s     // v1 = { v0[0], v2[0] }
 *   zip2    v0.2s, v0.2s, v1.2s     // v0 = { v0[1], v2[1] }
 *
 * Instead, we use a literal downcast, vmovn_u64 (XTN), and vshrn_n_u64 (SHRN):
 *
 *   shrn    v1.2s, v0.2d, #32  // v1 = (uint32x2_t)(v0 >> 32);
 *   xtn     v0.2s, v0.2d       // v0 = (uint32x2_t)(v0 & 0xFFFFFFFF);
 *
 * This is available on ARMv7-A, but is less efficient than a single VZIP.32.
 */

/*
 * Function-like macro:
 * void XXH_SPLIT_IN_PLACE(uint64x2_t &in, uint32x2_t &outLo, uint32x2_t &outHi)
 * {
 *     outLo = (uint32x2_t)(in & 0xFFFFFFFF);
 *     outHi = (uint32x2_t)(in >> 32);
 *     in = UNDEFINED;
 * }
 */
# if !defined(XXH_NO_VZIP_HACK) /* define to disable */ \
   && defined(__GNUC__) \
   && !defined(__aarch64__) && !defined(__arm64__)
#  define XXH_SPLIT_IN_PLACE(in, outLo, outHi)                                              \
    do {                                                                                    \
      /* Undocumented GCC/Clang operand modifier: %e0 = lower D half, %f0 = upper D half */ \
      /* https://github.com/gcc-mirror/gcc/blob/38cf91e5/gcc/config/arm/arm.c#L22486 */     \
      /* https://github.com/llvm-mirror/llvm/blob/2c4ca683/lib/Target/ARM/ARMAsmPrinter.cpp#L399 */ \
      __asm__("vzip.32  %e0, %f0" : "+w" (in));                                             \
      (outLo) = vget_low_u32 (vreinterpretq_u32_u64(in));                                   \
      (outHi) = vget_high_u32(vreinterpretq_u32_u64(in));                                   \
   } while (0)
# else
#  define XXH_SPLIT_IN_PLACE(in, outLo, outHi)                                            \
    do {                                                                                  \
      (outLo) = vmovn_u64    (in);                                                        \
      (outHi) = vshrn_n_u64  ((in), 32);                                                  \
    } while (0)
# endif
#elif XXH_VECTOR == XXH_VSX
/* VSX stuff. It's a lot because VSX support is mediocre across compilers and
 * there is a lot of mischief with endianness. */
#  include <altivec.h>
#  undef vector
>>>>>>> 8ae09480
typedef __vector unsigned long long U64x2;
typedef __vector unsigned char U8x16;
typedef __vector unsigned U32x4;

#ifndef XXH_VSX_BE
#  if defined(__BIG_ENDIAN__) \
  || (defined(__BYTE_ORDER__) && __BYTE_ORDER__ == __ORDER_BIG_ENDIAN__)
#    define XXH_VSX_BE 1
#  elif defined(__VEC_ELEMENT_REG_ORDER__) && __VEC_ELEMENT_REG_ORDER__ == __ORDER_BIG_ENDIAN__
#    warning "-maltivec=be is not recommended. Please use native endianness."
#    define XXH_VSX_BE 1
#  else
#    define XXH_VSX_BE 0
#  endif
#endif

#if XXH_VSX_BE
/* A wrapper for POWER9's vec_revb. */
#  if defined(__POWER9_VECTOR__) || (defined(__clang__) && defined(__s390x__))
#    define XXH_vec_revb vec_revb
#  else
XXH_FORCE_INLINE U64x2 XXH_vec_revb(U64x2 val)
{
    U8x16 const vByteSwap = { 0x07, 0x06, 0x05, 0x04, 0x03, 0x02, 0x01, 0x00,
                              0x0F, 0x0E, 0x0D, 0x0C, 0x0B, 0x0A, 0x09, 0x08 };
    return vec_perm(val, val, vByteSwap);
}
#  endif
#endif /* XXH_VSX_BE */

/*
 * Performs an unaligned load and byte swaps it on big endian.
 */
XXH_FORCE_INLINE U64x2 XXH_vec_loadu(const void *ptr)
{
    U64x2 ret;
    memcpy(&ret, ptr, sizeof(U64x2));
#if XXH_VSX_BE
    ret = XXH_vec_revb(ret);
#endif
    return ret;
}

/*
 * vec_mulo and vec_mule are very problematic intrinsics:
 *
<<<<<<< HEAD
 *  1. Compilers like to swap them at will.
 *  2. They are endian dependent
 *  2. GCC lacks this before version 8.0
 */
#if defined(__s390x__)
/* s390x is always big endian, this is not an issue. */
#  define XXH_vec_mulo vec_mulo
#  define XXH_vec_mule vec_mule
#elif __has_builtin(__builtin_altivec_vmuleuw)
/* Clang has a handy builtin which ALWAYS emits the right instruction */
=======
 * Additionally, the intrinsic wasn't added until GCC 8, despite existing for a while.
 * Clang has an easy way to control this, we can just use the builtin which doesn't swap.
 * GCC needs inline assembly. */
#if defined(__clang__) && __has_builtin(__builtin_altivec_vmuleuw)
>>>>>>> 8ae09480
#  define XXH_vec_mulo __builtin_altivec_vmulouw
#  define XXH_vec_mule __builtin_altivec_vmuleuw
#else
/* Adapted from https://github.com/google/highwayhash/blob/master/highwayhash/hh_vsx.h. */
XXH_FORCE_INLINE U64x2 XXH_vec_mulo(U32x4 a, U32x4 b)
{
    U64x2 result;
    __asm__("vmulouw %0, %1, %2" : "=v" (result) : "v" (a), "v" (b));
    return result;
}
XXH_FORCE_INLINE U64x2 XXH_vec_mule(U32x4 a, U32x4 b)
{
    U64x2 result;
    __asm__("vmuleuw %0, %1, %2" : "=v" (result) : "v" (a), "v" (b));
    return result;
}
#endif /* __has_builtin(__builtin_altivec_vmuleuw) */
#endif /* XXH_VECTOR == XXH_VSX */


/* prefetch
 * can be disabled, by declaring XXH_NO_PREFETCH build macro */
#if defined(XXH_NO_PREFETCH)
#  define XXH_PREFETCH(ptr)  (void)(ptr)  /* disabled */
#else
#  if defined(_MSC_VER) && (defined(_M_X64) || defined(_M_I86))  /* _mm_prefetch() is not defined outside of x86/x64 */
#    include <mmintrin.h>   /* https://msdn.microsoft.com/fr-fr/library/84szxsww(v=vs.90).aspx */
#    define XXH_PREFETCH(ptr)  _mm_prefetch((const char*)(ptr), _MM_HINT_T0)
#  elif defined(__GNUC__) && ( (__GNUC__ >= 4) || ( (__GNUC__ == 3) && (__GNUC_MINOR__ >= 1) ) )
#    define XXH_PREFETCH(ptr)  __builtin_prefetch((ptr), 0 /* rw==read */, 3 /* locality */)
#  else
#    define XXH_PREFETCH(ptr) (void)(ptr)  /* disabled */
#  endif
#endif  /* XXH_NO_PREFETCH */


/* ==========================================
 * XXH3 default settings
 * ========================================== */

#define XXH_SECRET_DEFAULT_SIZE 192   /* minimum XXH3_SECRET_SIZE_MIN */

#if (XXH_SECRET_DEFAULT_SIZE < XXH3_SECRET_SIZE_MIN)
#  error "default keyset is not large enough"
#endif

XXH_ALIGN(64) static const xxh_u8 kSecret[XXH_SECRET_DEFAULT_SIZE] = {
    0xb8, 0xfe, 0x6c, 0x39, 0x23, 0xa4, 0x4b, 0xbe, 0x7c, 0x01, 0x81, 0x2c, 0xf7, 0x21, 0xad, 0x1c,
    0xde, 0xd4, 0x6d, 0xe9, 0x83, 0x90, 0x97, 0xdb, 0x72, 0x40, 0xa4, 0xa4, 0xb7, 0xb3, 0x67, 0x1f,
    0xcb, 0x79, 0xe6, 0x4e, 0xcc, 0xc0, 0xe5, 0x78, 0x82, 0x5a, 0xd0, 0x7d, 0xcc, 0xff, 0x72, 0x21,
    0xb8, 0x08, 0x46, 0x74, 0xf7, 0x43, 0x24, 0x8e, 0xe0, 0x35, 0x90, 0xe6, 0x81, 0x3a, 0x26, 0x4c,
    0x3c, 0x28, 0x52, 0xbb, 0x91, 0xc3, 0x00, 0xcb, 0x88, 0xd0, 0x65, 0x8b, 0x1b, 0x53, 0x2e, 0xa3,
    0x71, 0x64, 0x48, 0x97, 0xa2, 0x0d, 0xf9, 0x4e, 0x38, 0x19, 0xef, 0x46, 0xa9, 0xde, 0xac, 0xd8,
    0xa8, 0xfa, 0x76, 0x3f, 0xe3, 0x9c, 0x34, 0x3f, 0xf9, 0xdc, 0xbb, 0xc7, 0xc7, 0x0b, 0x4f, 0x1d,
    0x8a, 0x51, 0xe0, 0x4b, 0xcd, 0xb4, 0x59, 0x31, 0xc8, 0x9f, 0x7e, 0xc9, 0xd9, 0x78, 0x73, 0x64,

    0xea, 0xc5, 0xac, 0x83, 0x34, 0xd3, 0xeb, 0xc3, 0xc5, 0x81, 0xa0, 0xff, 0xfa, 0x13, 0x63, 0xeb,
    0x17, 0x0d, 0xdd, 0x51, 0xb7, 0xf0, 0xda, 0x49, 0xd3, 0x16, 0x55, 0x26, 0x29, 0xd4, 0x68, 0x9e,
    0x2b, 0x16, 0xbe, 0x58, 0x7d, 0x47, 0xa1, 0xfc, 0x8f, 0xf8, 0xb8, 0xd1, 0x7a, 0xd0, 0x31, 0xce,
    0x45, 0xcb, 0x3a, 0x8f, 0x95, 0x16, 0x04, 0x28, 0xaf, 0xd7, 0xfb, 0xca, 0xbb, 0x4b, 0x40, 0x7e,
};

/*
 * GCC for x86 has a tendency to use SSE in this loop. While it
 * successfully avoids swapping (as MUL overwrites EAX and EDX), it
 * slows it down because instead of free register swap shifts, it
 * must use pshufd and punpckl/hd.
 *
 * To prevent this, we use this attribute to shut off SSE.
 */
#if defined(__GNUC__) && !defined(__clang__) && defined(__i386__)
__attribute__((__target__("no-sse")))
#endif
static XXH128_hash_t
XXH_mult64to128(xxh_u64 lhs, xxh_u64 rhs)
{
    /*
     * GCC/Clang __uint128_t method.
     *
     * On most 64-bit targets, GCC and Clang define a __uint128_t type.
     * This is usually the best way as it usually uses a native long 64-bit
     * multiply, such as MULQ on x86_64 or MUL + UMULH on aarch64.
     *
     * Usually.
     *
     * Despite being a 32-bit platform, Clang (and emscripten) define this
     * type despite not having the arithmetic for it. This results in a
     * laggy compiler builtin call which calculates a full 128-bit multiply.
     * In that case it is best to use the portable one.
     * https://github.com/Cyan4973/xxHash/issues/211#issuecomment-515575677
     */
#if defined(__GNUC__) && !defined(__wasm__) \
    && defined(__SIZEOF_INT128__) \
    || (defined(_INTEGRAL_MAX_BITS) && _INTEGRAL_MAX_BITS >= 128)

    __uint128_t product = (__uint128_t)lhs * (__uint128_t)rhs;
    XXH128_hash_t const r128 = { (xxh_u64)(product), (xxh_u64)(product >> 64) };
    return r128;

    /*
     * MSVC for x64's _umul128 method.
     *
     * xxh_u64 _umul128(xxh_u64 Multiplier, xxh_u64 Multiplicand, xxh_u64 *HighProduct);
     *
     * This compiles to single operand MUL on x64.
     */
#elif defined(_M_X64) || defined(_M_IA64)

#ifndef _MSC_VER
#   pragma intrinsic(_umul128)
#endif
    xxh_u64 product_high;
    xxh_u64 const product_low = _umul128(lhs, rhs, &product_high);
    XXH128_hash_t const r128 = { product_low, product_high };
    return r128;

#else
    /*
     * Portable scalar method. Optimized for 32-bit and 64-bit ALUs.
     *
     * This is a fast and simple grade school multiply, which is shown
     * below with base 10 arithmetic instead of base 0x100000000.
     *
     *           9 3 // D2 lhs = 93
     *         x 7 5 // D2 rhs = 75
     *     ----------
     *           1 5 // D2 lo_lo = (93 % 10) * (75 % 10)
     *         4 5 | // D2 hi_lo = (93 / 10) * (75 % 10)
     *         2 1 | // D2 lo_hi = (93 % 10) * (75 / 10)
     *     + 6 3 | | // D2 hi_hi = (93 / 10) * (75 / 10)
     *     ---------
     *         2 7 | // D2 cross  = (15 / 10) + (45 % 10) + 21
     *     + 6 7 | | // D2 upper  = (27 / 10) + (45 / 10) + 63
     *     ---------
     *       6 9 7 5
     *
     * The reasons for adding the products like this are:
     *  1. It avoids manual carry tracking. Just like how
     *     (9 * 9) + 9 + 9 = 99, the same applies with this for
     *     UINT64_MAX. This avoids a lot of complexity.
     *
     *  2. It hints for, and on Clang, compiles to, the powerful UMAAL
     *     instruction available in ARMv6+ A32/T32, which is shown below:
     *
     *         void UMAAL(xxh_u32 *RdLo, xxh_u32 *RdHi, xxh_u32 Rn, xxh_u32 Rm)
     *         {
     *             xxh_u64 product = (xxh_u64)*RdLo * (xxh_u64)*RdHi + Rn + Rm;
     *             *RdLo = (xxh_u32)(product & 0xFFFFFFFF);
     *             *RdHi = (xxh_u32)(product >> 32);
     *         }
     *
     *     This instruction was designed for efficient long multiplication,
     *     and allows this to be calculated in only 4 instructions which
     *     is comparable to some 64-bit ALUs.
     *
     *  3. It isn't terrible on other platforms. Usually this will be
     *     a couple of 32-bit ADD/ADCs.
     */

    /* First calculate all of the cross products. */
    xxh_u64 const lo_lo = XXH_mult32to64(lhs & 0xFFFFFFFF, rhs & 0xFFFFFFFF);
    xxh_u64 const hi_lo = XXH_mult32to64(lhs >> 32,        rhs & 0xFFFFFFFF);
    xxh_u64 const lo_hi = XXH_mult32to64(lhs & 0xFFFFFFFF, rhs >> 32);
    xxh_u64 const hi_hi = XXH_mult32to64(lhs >> 32,        rhs >> 32);

    /* Now add the products together. These will never overflow. */
    xxh_u64 const cross = (lo_lo >> 32) + (hi_lo & 0xFFFFFFFF) + lo_hi;
    xxh_u64 const upper = (hi_lo >> 32) + (cross >> 32)        + hi_hi;
    xxh_u64 const lower = (cross << 32) | (lo_lo & 0xFFFFFFFF);

    XXH128_hash_t r128 = { lower, upper };
    return r128;
#endif
}

/*
 * We want to keep the attribute here because a target switch
 * disables inlining.
 *
 * Does a 64-bit to 128-bit multiply, then XOR folds it.
 * The reason for the separate function is to prevent passing
 * too many structs around by value. This will hopefully inline
 * the multiply, but we don't force it.
 */
#if defined(__GNUC__) && !defined(__clang__) && defined(__i386__)
__attribute__((__target__("no-sse")))
#endif
static xxh_u64
XXH3_mul128_fold64(xxh_u64 lhs, xxh_u64 rhs)
{
    XXH128_hash_t product = XXH_mult64to128(lhs, rhs);
    return product.low64 ^ product.high64;
}


static XXH64_hash_t XXH3_avalanche(xxh_u64 h64)
{
    h64 ^= h64 >> 37;
    h64 *= PRIME64_3;
    h64 ^= h64 >> 32;
    return h64;
}


/* ==========================================
 * Short keys
 * ========================================== */

XXH_FORCE_INLINE XXH64_hash_t
XXH3_len_1to3_64b(const xxh_u8* input, size_t len, const xxh_u8* secret, XXH64_hash_t seed)
{
    XXH_ASSERT(input != NULL);
    XXH_ASSERT(1 <= len && len <= 3);
    XXH_ASSERT(secret != NULL);
    {   xxh_u8 const c1 = input[0];
        xxh_u8 const c2 = input[len >> 1];
        xxh_u8 const c3 = input[len - 1];
        xxh_u32  const combined = ((xxh_u32)c1) | (((xxh_u32)c2) << 8) | (((xxh_u32)c3) << 16) | (((xxh_u32)len) << 24);
        xxh_u64  const keyed = (xxh_u64)combined ^ (XXH_readLE32(secret) + seed);
        xxh_u64  const mixed = keyed * PRIME64_1;
        return XXH3_avalanche(mixed);
    }
}

XXH_FORCE_INLINE XXH64_hash_t
XXH3_len_4to8_64b(const xxh_u8* input, size_t len, const xxh_u8* secret, XXH64_hash_t seed)
{
    XXH_ASSERT(input != NULL);
    XXH_ASSERT(secret != NULL);
    XXH_ASSERT(4 <= len && len <= 8);
    {   xxh_u32 const input_lo = XXH_readLE32(input);
        xxh_u32 const input_hi = XXH_readLE32(input + len - 4);
        xxh_u64 const input_64 = input_lo | ((xxh_u64)input_hi << 32);
        xxh_u64 const keyed = input_64 ^ (XXH_readLE64(secret) + seed);
        xxh_u64 const mix64 = len + ((keyed ^ (keyed >> 51)) * PRIME32_1);
        return XXH3_avalanche((mix64 ^ (mix64 >> 47)) * PRIME64_2);
    }
}

XXH_FORCE_INLINE XXH64_hash_t
XXH3_len_9to16_64b(const xxh_u8* input, size_t len, const xxh_u8* secret, XXH64_hash_t seed)
{
    XXH_ASSERT(input != NULL);
    XXH_ASSERT(secret != NULL);
    XXH_ASSERT(9 <= len && len <= 16);
    {   xxh_u64 const input_lo = XXH_readLE64(input)           ^ (XXH_readLE64(secret)     + seed);
        xxh_u64 const input_hi = XXH_readLE64(input + len - 8) ^ (XXH_readLE64(secret + 8) - seed);
        xxh_u64 const acc = len + (input_lo + input_hi) + XXH3_mul128_fold64(input_lo, input_hi);
        return XXH3_avalanche(acc);
    }
}

XXH_FORCE_INLINE XXH64_hash_t
XXH3_len_0to16_64b(const xxh_u8* input, size_t len, const xxh_u8* secret, XXH64_hash_t seed)
{
    XXH_ASSERT(len <= 16);
    {   if (len > 8) return XXH3_len_9to16_64b(input, len, secret, seed);
        if (len >= 4) return XXH3_len_4to8_64b(input, len, secret, seed);
        if (len) return XXH3_len_1to3_64b(input, len, secret, seed);
        return 0;
    }
}


/* ===    Long Keys    === */

#define STRIPE_LEN 64
#define XXH_SECRET_CONSUME_RATE 8   /* nb of secret bytes consumed at each accumulation */
#define ACC_NB (STRIPE_LEN / sizeof(xxh_u64))

typedef enum { XXH3_acc_64bits, XXH3_acc_128bits } XXH3_accWidth_e;

XXH_FORCE_INLINE void
XXH3_accumulate_512(      void* XXH_RESTRICT acc,
                    const void* XXH_RESTRICT input,
                    const void* XXH_RESTRICT secret,
                    XXH3_accWidth_e accWidth)
{
#if (XXH_VECTOR == XXH_AVX2)

    XXH_ASSERT((((size_t)acc) & 31) == 0);
    {   XXH_ALIGN(32) __m256i* const xacc  =       (__m256i *) acc;
        const         __m256i* const xinput = (const __m256i *) input;  /* not really aligned, just for ptr arithmetic, and because _mm256_loadu_si256() requires this type */
        const         __m256i* const xsecret = (const __m256i *) secret;   /* not really aligned, just for ptr arithmetic, and because _mm256_loadu_si256() requires this type */

        size_t i;
        for (i=0; i < STRIPE_LEN/sizeof(__m256i); i++) {
            __m256i const data_vec = _mm256_loadu_si256 (xinput+i);
            __m256i const key_vec = _mm256_loadu_si256 (xsecret+i);
            __m256i const data_key = _mm256_xor_si256 (data_vec, key_vec);                                  /* uint32 dk[8]  = {d0+k0, d1+k1, d2+k2, d3+k3, ...} */
            __m256i const product = _mm256_mul_epu32 (data_key, _mm256_shuffle_epi32 (data_key, 0x31));  /* uint64 mul[4] = {dk0*dk1, dk2*dk3, ...} */
            if (accWidth == XXH3_acc_128bits) {
                __m256i const data_swap = _mm256_shuffle_epi32(data_vec, _MM_SHUFFLE(1,0,3,2));
                __m256i const sum = _mm256_add_epi64(xacc[i], data_swap);
                xacc[i]  = _mm256_add_epi64(product, sum);
            } else {  /* XXH3_acc_64bits */
                __m256i const sum = _mm256_add_epi64(xacc[i], data_vec);
                xacc[i]  = _mm256_add_epi64(product, sum);
            }
    }   }

#elif (XXH_VECTOR == XXH_SSE2)

    XXH_ASSERT((((size_t)acc) & 15) == 0);
    {   XXH_ALIGN(16) __m128i* const xacc  =       (__m128i *) acc;
        const         __m128i* const xinput = (const __m128i *) input;  /* not really aligned, just for ptr arithmetic, and because _mm_loadu_si128() requires this type */
        const         __m128i* const xsecret = (const __m128i *) secret;   /* not really aligned, just for ptr arithmetic, and because _mm_loadu_si128() requires this type */

        size_t i;
        for (i=0; i < STRIPE_LEN/sizeof(__m128i); i++) {
            __m128i const data_vec = _mm_loadu_si128 (xinput+i);
            __m128i const key_vec = _mm_loadu_si128 (xsecret+i);
            __m128i const data_key = _mm_xor_si128 (data_vec, key_vec);                                  /* uint32 dk[8]  = {d0+k0, d1+k1, d2+k2, d3+k3, ...} */
            __m128i const product = _mm_mul_epu32 (data_key, _mm_shuffle_epi32 (data_key, 0x31));  /* uint64 mul[4] = {dk0*dk1, dk2*dk3, ...} */
            if (accWidth == XXH3_acc_128bits) {
                __m128i const data_swap = _mm_shuffle_epi32(data_vec, _MM_SHUFFLE(1,0,3,2));
                __m128i const sum = _mm_add_epi64(xacc[i], data_swap);
                xacc[i]  = _mm_add_epi64(product, sum);
            } else {  /* XXH3_acc_64bits */
                __m128i const sum = _mm_add_epi64(xacc[i], data_vec);
                xacc[i]  = _mm_add_epi64(product, sum);
            }
    }   }

#elif (XXH_VECTOR == XXH_NEON)

    XXH_ASSERT((((size_t)acc) & 15) == 0);
    {
        XXH_ALIGN(16) uint64x2_t* const xacc = (uint64x2_t *) acc;
        /* We don't use a uint32x4_t pointer because it causes bus errors on ARMv7. */
        uint8_t const* const xinput = (const uint8_t *) input;
        uint8_t const* const xsecret  = (const uint8_t *) secret;

        size_t i;
        for (i=0; i < STRIPE_LEN / sizeof(uint64x2_t); i++) {
            /* data_vec = xsecret[i]; */
            uint8x16_t data_vec    = vld1q_u8(xinput + (i * 16));
            /* key_vec  = xsecret[i];  */
            uint8x16_t key_vec     = vld1q_u8(xsecret  + (i * 16));
            /* data_key = data_vec ^ key_vec; */
            uint64x2_t data_key    = vreinterpretq_u64_u8(veorq_u8(data_vec, key_vec));
            uint32x2_t data_key_lo, data_key_hi;
            if (accWidth == XXH3_acc_64bits) {
                /* xacc[i] += data_vec; */
                xacc[i] = vaddq_u64 (xacc[i], vreinterpretq_u64_u8(data_vec));
            } else {  /* XXH3_acc_128bits */
                /* xacc[i] += swap(data_vec); */
                uint64x2_t const data64 = vreinterpretq_u64_u8(data_vec);
                uint64x2_t const swapped= vextq_u64(data64, data64, 1);
                xacc[i] = vaddq_u64 (xacc[i], swapped);
            }
            /* data_key_lo = (uint32x2_t) (data_key & 0xFFFFFFFF);
             * data_key_hi = (uint32x2_t) (data_key >> 32);
             * data_key = UNDEFINED; */
            XXH_SPLIT_IN_PLACE(data_key, data_key_lo, data_key_hi);
            /* xacc[i] += (uint64x2_t) data_key_lo * (uint64x2_t) data_key_hi; */
            xacc[i] = vmlal_u32 (xacc[i], data_key_lo, data_key_hi);

        }
    }

#elif (XXH_VECTOR == XXH_VSX)
          U64x2* const xacc =        (U64x2*) acc;    /* presumed aligned */
    U64x2 const* const xinput = (U64x2 const*) input;   /* no alignment restriction */
    U64x2 const* const xsecret  = (U64x2 const*) secret;    /* no alignment restriction */
    U64x2 const v32 = { 32, 32 };
    size_t i;
    for (i = 0; i < STRIPE_LEN / sizeof(U64x2); i++) {
        /* data_vec = xinput[i]; */
        /* key_vec = xsecret[i]; */
        U64x2 const data_vec = XXH_vec_loadu(xinput + i);
        U64x2 const key_vec = XXH_vec_loadu(xsecret + i);
        U64x2 const data_key = data_vec ^ key_vec;
        /* shuffled = (data_key << 32) | (data_key >> 32); */
        U32x4 const shuffled = (U32x4)vec_rl(data_key, v32);
        /* product = ((U64x2)data_key & 0xFFFFFFFF) * ((U64x2)shuffled & 0xFFFFFFFF); */
        U64x2 const product = XXH_vec_mulo((U32x4)data_key, shuffled);
        xacc[i] += product;

        if (accWidth == XXH3_acc_64bits) {
            xacc[i] += data_vec;
        } else {  /* XXH3_acc_128bits */
            /* swap high and low halves */
#ifdef __s390x__
            U64x2 const data_swapped = vec_permi(data_vec, data_vec, 2);
#else
            U64x2 const data_swapped = vec_xxpermdi(data_vec, data_vec, 2);
#endif
            xacc[i] += data_swapped;
        }
    }

#else   /* scalar variant of Accumulator - universal */

    XXH_ALIGN(XXH_ACC_ALIGN) xxh_u64* const xacc = (xxh_u64*) acc;    /* presumed aligned on 32-bytes boundaries, little hint for the auto-vectorizer */
    const xxh_u8* const xinput = (const xxh_u8*) input;  /* no alignment restriction */
    const xxh_u8* const xsecret  = (const xxh_u8*) secret;   /* no alignment restriction */
    size_t i;
    XXH_ASSERT(((size_t)acc & (XXH_ACC_ALIGN-1)) == 0);
    for (i=0; i < ACC_NB; i++) {
        xxh_u64 const data_val = XXH_readLE64(xinput + 8*i);
        xxh_u64 const data_key = data_val ^ XXH_readLE64(xsecret + i*8);

        if (accWidth == XXH3_acc_64bits) {
            xacc[i] += data_val;
        } else {
            xacc[i ^ 1] += data_val; /* swap adjacent lanes */
        }
        xacc[i] += XXH_mult32to64(data_key & 0xFFFFFFFF, data_key >> 32);
    }
#endif
}

XXH_FORCE_INLINE void
XXH3_scrambleAcc(void* XXH_RESTRICT acc, const void* XXH_RESTRICT secret)
{
#if (XXH_VECTOR == XXH_AVX2)

    XXH_ASSERT((((size_t)acc) & 31) == 0);
    {   XXH_ALIGN(32) __m256i* const xacc = (__m256i*) acc;
        const         __m256i* const xsecret = (const __m256i *) secret;   /* not really aligned, just for ptr arithmetic, and because _mm256_loadu_si256() requires this argument type */
        const __m256i prime32 = _mm256_set1_epi32((int)PRIME32_1);

        size_t i;
        for (i=0; i < STRIPE_LEN/sizeof(__m256i); i++) {
            /* xacc[i] ^= (xacc[i] >> 47) */
            __m256i const acc_vec     = xacc[i];
            __m256i const shifted     = _mm256_srli_epi64    (acc_vec, 47);
            __m256i const data_vec    = _mm256_xor_si256     (acc_vec, shifted);
            /* xacc[i] ^= xsecret; */
            __m256i const key_vec     = _mm256_loadu_si256   (xsecret+i);
            __m256i const data_key    = _mm256_xor_si256     (data_vec, key_vec);

            /* xacc[i] *= PRIME32_1; */
            __m256i const data_key_hi = _mm256_shuffle_epi32 (data_key, 0x31);
            __m256i const prod_lo     = _mm256_mul_epu32     (data_key, prime32);
            __m256i const prod_hi     = _mm256_mul_epu32     (data_key_hi, prime32);
            xacc[i] = _mm256_add_epi64(prod_lo, _mm256_slli_epi64(prod_hi, 32));
        }
    }

#elif (XXH_VECTOR == XXH_SSE2)

    XXH_ASSERT((((size_t)acc) & 15) == 0);
    {   XXH_ALIGN(16) __m128i* const xacc = (__m128i*) acc;
        const         __m128i* const xsecret = (const __m128i *) secret;   /* not really aligned, just for ptr arithmetic, and because _mm_loadu_si128() requires this argument type */
        const __m128i prime32 = _mm_set1_epi32((int)PRIME32_1);

        size_t i;
        for (i=0; i < STRIPE_LEN/sizeof(__m128i); i++) {
            /* xacc[i] ^= (xacc[i] >> 47) */
            __m128i const acc_vec     = xacc[i];
            __m128i const shifted     = _mm_srli_epi64    (acc_vec, 47);
            __m128i const data_vec    = _mm_xor_si128     (acc_vec, shifted);
            /* xacc[i] ^= xsecret; */
            __m128i const key_vec     = _mm_loadu_si128   (xsecret+i);
            __m128i const data_key    = _mm_xor_si128     (data_vec, key_vec);

            /* xacc[i] *= PRIME32_1; */
            __m128i const data_key_hi = _mm_shuffle_epi32 (data_key, 0x31);
            __m128i const prod_lo     = _mm_mul_epu32     (data_key, prime32);
            __m128i const prod_hi     = _mm_mul_epu32     (data_key_hi, prime32);
            xacc[i] = _mm_add_epi64(prod_lo, _mm_slli_epi64(prod_hi, 32));
        }
    }

#elif (XXH_VECTOR == XXH_NEON)

    XXH_ASSERT((((size_t)acc) & 15) == 0);

    {   uint64x2_t* xacc       = (uint64x2_t*) acc;
        uint8_t const* xsecret = (uint8_t const*) secret;
        uint32x2_t prime       = vdup_n_u32 (PRIME32_1);

        size_t i;
        for (i=0; i < STRIPE_LEN/sizeof(uint64x2_t); i++) {
            /* data_vec = xacc[i] ^ (xacc[i] >> 47); */
            uint64x2_t acc_vec  = xacc[i];
            uint64x2_t shifted  = vshrq_n_u64 (acc_vec, 47);
            uint64x2_t data_vec = veorq_u64   (acc_vec, shifted);

            /* key_vec  = xsecret[i]; */
            uint8x16_t key_vec  = vld1q_u8(xsecret + (i * 16));
            /* data_key = data_vec ^ key_vec; */
            uint64x2_t data_key = veorq_u64(data_vec, vreinterpretq_u64_u8(key_vec));

            /* data_key *= PRIME32_1 */
            uint32x2_t data_key_lo, data_key_hi;
            /* data_key_lo = (uint32x2_t) (data_key & 0xFFFFFFFF);
             * data_key_hi = (uint32x2_t) (data_key >> 32);
             * data_key = UNDEFINED; */
            XXH_SPLIT_IN_PLACE(data_key, data_key_lo, data_key_hi);
            {   /* prod_hi = (data_key >> 32) * PRIME32_1;
                 * Avoid vmul_u32 + vshll_n_u32 since Clang 6 and 7
                 * will incorrectly "optimize" this:
                 *   tmp     = vmul_u32(vmovn_u64(a), vmovn_u64(b));
                 *   shifted = vshll_n_u32(tmp, 32);
                 * to this:
                 *   tmp     = "vmulq_u64"(a, b); // no such thing!
                 *   shifted = vshlq_n_u64(tmp, 32);
                 * However, unlike SSE, Clang lacks a 64-bit multiply routine
                 * for NEON, and it scalarizes two 64-bit multiplies instead.
                 *
                 * vmull_u32 has the same timing as vmul_u32, and it avoids
                 * this bug completely.
                 * See https://bugs.llvm.org/show_bug.cgi?id=39967 */
                uint64x2_t prod_hi = vmull_u32 (data_key_hi, prime);
                /* xacc[i] = prod_hi << 32; */
                xacc[i] = vshlq_n_u64(prod_hi, 32);
                /* xacc[i] += (prod_hi & 0xFFFFFFFF) * PRIME32_1; */
                xacc[i] = vmlal_u32(xacc[i], data_key_lo, prime);
            }
    }   }

#elif (XXH_VECTOR == XXH_VSX)

          U64x2* const xacc =       (U64x2*) acc;
    const U64x2* const xsecret = (const U64x2*) secret;
    /* constants */
    U64x2 const v32  = { 32, 32 };
    U64x2 const v47 = { 47, 47 };
    U32x4 const prime = { PRIME32_1, PRIME32_1, PRIME32_1, PRIME32_1 };
    size_t i;
    for (i = 0; i < STRIPE_LEN / sizeof(U64x2); i++) {
        U64x2 const acc_vec  = xacc[i];
        U64x2 const data_vec = acc_vec ^ (acc_vec >> v47);
        U64x2 const key_vec  = XXH_vec_loadu(xsecret + i);
        /* key_vec = xsecret[i]; */
        U64x2 const data_key = data_vec ^ key_vec;

        /* data_key *= PRIME32_1 */
        /* prod_lo = ((U64x2)data_key & 0xFFFFFFFF) * ((U64x2)prime & 0xFFFFFFFF);  */
        U64x2 const prod_even  = XXH_vec_mule((U32x4)data_key, prime);
        /* prod_hi = ((U64x2)data_key >> 32) * ((U64x2)prime >> 32);  */
        U64x2 const prod_odd  = XXH_vec_mulo((U32x4)data_key, prime);
        xacc[i] = prod_odd + (prod_even << v32);
    }

#else   /* scalar variant of Scrambler - universal */

    XXH_ALIGN(XXH_ACC_ALIGN) xxh_u64* const xacc = (xxh_u64*) acc;   /* presumed aligned on 32-bytes boundaries, little hint for the auto-vectorizer */
    const xxh_u8* const xsecret = (const xxh_u8*) secret;   /* no alignment restriction */
    size_t i;
    XXH_ASSERT((((size_t)acc) & (XXH_ACC_ALIGN-1)) == 0);
    for (i=0; i < ACC_NB; i++) {
        xxh_u64 const key64 = XXH_readLE64(xsecret + 8*i);
        xxh_u64 acc64 = xacc[i];
        acc64 ^= acc64 >> 47;
        acc64 ^= key64;
        acc64 *= PRIME32_1;
        xacc[i] = acc64;
    }

#endif
}

#define XXH_PREFETCH_DIST 384

/* assumption : nbStripes will not overflow secret size */
XXH_FORCE_INLINE void
XXH3_accumulate(     xxh_u64* XXH_RESTRICT acc,
                const xxh_u8* XXH_RESTRICT input,
                const xxh_u8* XXH_RESTRICT secret,
                      size_t nbStripes,
                      XXH3_accWidth_e accWidth)
{
    size_t n;
    for (n = 0; n < nbStripes; n++ ) {
        const xxh_u8* const in = input + n*STRIPE_LEN;
        XXH_PREFETCH(in + XXH_PREFETCH_DIST);
        XXH3_accumulate_512(acc,
                            in,
                            secret + n*XXH_SECRET_CONSUME_RATE,
                            accWidth);
    }
}

/* note : clang auto-vectorizes well in SS2 mode _if_ this function is `static`,
 *        and doesn't auto-vectorize it at all if it is `FORCE_INLINE`.
 *        However, it auto-vectorizes better AVX2 if it is `FORCE_INLINE`
 *        Pretty much every other modes and compilers prefer `FORCE_INLINE`.
 */

#if defined(__clang__) && (XXH_VECTOR==0) && !defined(__AVX2__) && !defined(__arm__) && !defined(__thumb__)
static void
#else
XXH_FORCE_INLINE void
#endif
XXH3_hashLong_internal_loop( xxh_u64* XXH_RESTRICT acc,
                      const xxh_u8* XXH_RESTRICT input, size_t len,
                      const xxh_u8* XXH_RESTRICT secret, size_t secretSize,
                            XXH3_accWidth_e accWidth)
{
    size_t const nb_rounds = (secretSize - STRIPE_LEN) / XXH_SECRET_CONSUME_RATE;
    size_t const block_len = STRIPE_LEN * nb_rounds;
    size_t const nb_blocks = len / block_len;

    size_t n;

    XXH_ASSERT(secretSize >= XXH3_SECRET_SIZE_MIN);

    for (n = 0; n < nb_blocks; n++) {
        XXH3_accumulate(acc, input + n*block_len, secret, nb_rounds, accWidth);
        XXH3_scrambleAcc(acc, secret + secretSize - STRIPE_LEN);
    }

    /* last partial block */
    XXH_ASSERT(len > STRIPE_LEN);
    {   size_t const nbStripes = (len - (block_len * nb_blocks)) / STRIPE_LEN;
        XXH_ASSERT(nbStripes <= (secretSize / XXH_SECRET_CONSUME_RATE));
        XXH3_accumulate(acc, input + nb_blocks*block_len, secret, nbStripes, accWidth);

        /* last stripe */
        if (len & (STRIPE_LEN - 1)) {
            const xxh_u8* const p = input + len - STRIPE_LEN;
#define XXH_SECRET_LASTACC_START 7  /* do not align on 8, so that secret is different from scrambler */
            XXH3_accumulate_512(acc, p, secret + secretSize - STRIPE_LEN - XXH_SECRET_LASTACC_START, accWidth);
    }   }
}

XXH_FORCE_INLINE xxh_u64
XXH3_mix2Accs(const xxh_u64* XXH_RESTRICT acc, const xxh_u8* XXH_RESTRICT secret)
{
    return XXH3_mul128_fold64(
               acc[0] ^ XXH_readLE64(secret),
               acc[1] ^ XXH_readLE64(secret+8) );
}

static XXH64_hash_t
XXH3_mergeAccs(const xxh_u64* XXH_RESTRICT acc, const xxh_u8* XXH_RESTRICT secret, xxh_u64 start)
{
    xxh_u64 result64 = start;

    result64 += XXH3_mix2Accs(acc+0, secret +  0);
    result64 += XXH3_mix2Accs(acc+2, secret + 16);
    result64 += XXH3_mix2Accs(acc+4, secret + 32);
    result64 += XXH3_mix2Accs(acc+6, secret + 48);

    return XXH3_avalanche(result64);
}

#define XXH3_INIT_ACC { PRIME32_3, PRIME64_1, PRIME64_2, PRIME64_3, \
                        PRIME64_4, PRIME32_2, PRIME64_5, PRIME32_1 };

XXH_FORCE_INLINE XXH64_hash_t
XXH3_hashLong_internal(const xxh_u8* XXH_RESTRICT input, size_t len,
                       const xxh_u8* XXH_RESTRICT secret, size_t secretSize)
{
    XXH_ALIGN(XXH_ACC_ALIGN) xxh_u64 acc[ACC_NB] = XXH3_INIT_ACC;

    XXH3_hashLong_internal_loop(acc, input, len, secret, secretSize, XXH3_acc_64bits);

    /* converge into final hash */
    XXH_STATIC_ASSERT(sizeof(acc) == 64);
#define XXH_SECRET_MERGEACCS_START 11  /* do not align on 8, so that secret is different from accumulator */
    XXH_ASSERT(secretSize >= sizeof(acc) + XXH_SECRET_MERGEACCS_START);
    return XXH3_mergeAccs(acc, secret + XXH_SECRET_MERGEACCS_START, (xxh_u64)len * PRIME64_1);
}


XXH_NO_INLINE XXH64_hash_t    /* It's important for performance that XXH3_hashLong is not inlined. Not sure why (uop cache maybe ?), but difference is large and easily measurable */
XXH3_hashLong_64b_defaultSecret(const xxh_u8* XXH_RESTRICT input, size_t len)
{
    return XXH3_hashLong_internal(input, len, kSecret, sizeof(kSecret));
}

XXH_NO_INLINE XXH64_hash_t    /* It's important for performance that XXH3_hashLong is not inlined. Not sure why (uop cache maybe ?), but difference is large and easily measurable */
XXH3_hashLong_64b_withSecret(const xxh_u8* XXH_RESTRICT input, size_t len,
                             const xxh_u8* XXH_RESTRICT secret, size_t secretSize)
{
    return XXH3_hashLong_internal(input, len, secret, secretSize);
}


XXH_FORCE_INLINE void XXH_writeLE64(void* dst, xxh_u64 v64)
{
    if (!XXH_CPU_LITTLE_ENDIAN) v64 = XXH_swap64(v64);
    memcpy(dst, &v64, sizeof(v64));
}

/* XXH3_initCustomSecret() :
 * destination `customSecret` is presumed allocated and same size as `kSecret`.
 */
XXH_FORCE_INLINE void XXH3_initCustomSecret(xxh_u8* customSecret, xxh_u64 seed64)
{
    int const nbRounds = XXH_SECRET_DEFAULT_SIZE / 16;
    int i;

    XXH_STATIC_ASSERT((XXH_SECRET_DEFAULT_SIZE & 15) == 0);

    for (i=0; i < nbRounds; i++) {
        XXH_writeLE64(customSecret + 16*i,     XXH_readLE64(kSecret + 16*i)     + seed64);
        XXH_writeLE64(customSecret + 16*i + 8, XXH_readLE64(kSecret + 16*i + 8) - seed64);
    }
}


/* XXH3_hashLong_64b_withSeed() :
 * Generate a custom key,
 * based on alteration of default kSecret with the seed,
 * and then use this key for long mode hashing.
 * This operation is decently fast but nonetheless costs a little bit of time.
 * Try to avoid it whenever possible (typically when seed==0).
 */
XXH_NO_INLINE XXH64_hash_t    /* It's important for performance that XXH3_hashLong is not inlined. Not sure why (uop cache maybe ?), but difference is large and easily measurable */
XXH3_hashLong_64b_withSeed(const xxh_u8* input, size_t len, XXH64_hash_t seed)
{
    XXH_ALIGN(8) xxh_u8 secret[XXH_SECRET_DEFAULT_SIZE];
    if (seed==0) return XXH3_hashLong_64b_defaultSecret(input, len);
    XXH3_initCustomSecret(secret, seed);
    return XXH3_hashLong_internal(input, len, secret, sizeof(secret));
}


XXH_FORCE_INLINE xxh_u64 XXH3_mix16B(const xxh_u8* XXH_RESTRICT input,
                                 const xxh_u8* XXH_RESTRICT secret, xxh_u64 seed64)
{
    xxh_u64 const input_lo = XXH_readLE64(input);
    xxh_u64 const input_hi = XXH_readLE64(input+8);
    return XXH3_mul128_fold64(
               input_lo ^ (XXH_readLE64(secret)   + seed64),
               input_hi ^ (XXH_readLE64(secret+8) - seed64) );
}


XXH_FORCE_INLINE XXH64_hash_t
XXH3_len_17to128_64b(const xxh_u8* XXH_RESTRICT input, size_t len,
                     const xxh_u8* XXH_RESTRICT secret, size_t secretSize,
                     XXH64_hash_t seed)
{
    XXH_ASSERT(secretSize >= XXH3_SECRET_SIZE_MIN); (void)secretSize;
    XXH_ASSERT(16 < len && len <= 128);

    {   xxh_u64 acc = len * PRIME64_1;
        if (len > 32) {
            if (len > 64) {
                if (len > 96) {
                    acc += XXH3_mix16B(input+48, secret+96, seed);
                    acc += XXH3_mix16B(input+len-64, secret+112, seed);
                }
                acc += XXH3_mix16B(input+32, secret+64, seed);
                acc += XXH3_mix16B(input+len-48, secret+80, seed);
            }
            acc += XXH3_mix16B(input+16, secret+32, seed);
            acc += XXH3_mix16B(input+len-32, secret+48, seed);
        }
        acc += XXH3_mix16B(input+0, secret+0, seed);
        acc += XXH3_mix16B(input+len-16, secret+16, seed);

        return XXH3_avalanche(acc);
    }
}

#define XXH3_MIDSIZE_MAX 240

XXH_NO_INLINE XXH64_hash_t
XXH3_len_129to240_64b(const xxh_u8* XXH_RESTRICT input, size_t len,
                      const xxh_u8* XXH_RESTRICT secret, size_t secretSize,
                      XXH64_hash_t seed)
{
    XXH_ASSERT(secretSize >= XXH3_SECRET_SIZE_MIN); (void)secretSize;
    XXH_ASSERT(128 < len && len <= XXH3_MIDSIZE_MAX);

    #define XXH3_MIDSIZE_STARTOFFSET 3
    #define XXH3_MIDSIZE_LASTOFFSET  17

    {   xxh_u64 acc = len * PRIME64_1;
        int const nbRounds = (int)len / 16;
        int i;
        for (i=0; i<8; i++) {
            acc += XXH3_mix16B(input+(16*i), secret+(16*i), seed);
        }
        acc = XXH3_avalanche(acc);
        XXH_ASSERT(nbRounds >= 8);
        for (i=8 ; i < nbRounds; i++) {
            acc += XXH3_mix16B(input+(16*i), secret+(16*(i-8)) + XXH3_MIDSIZE_STARTOFFSET, seed);
        }
        /* last bytes */
        acc += XXH3_mix16B(input + len - 16, secret + XXH3_SECRET_SIZE_MIN - XXH3_MIDSIZE_LASTOFFSET, seed);
        return XXH3_avalanche(acc);
    }
}

/* ===   Public entry point   === */

XXH_PUBLIC_API XXH64_hash_t XXH3_64bits(const void* input, size_t len)
{
    if (len <= 16) return XXH3_len_0to16_64b((const xxh_u8*)input, len, kSecret, 0);
    if (len <= 128) return XXH3_len_17to128_64b((const xxh_u8*)input, len, kSecret, sizeof(kSecret), 0);
    if (len <= XXH3_MIDSIZE_MAX) return XXH3_len_129to240_64b((const xxh_u8*)input, len, kSecret, sizeof(kSecret), 0);
    return XXH3_hashLong_64b_defaultSecret((const xxh_u8*)input, len);
}

XXH_PUBLIC_API XXH64_hash_t
XXH3_64bits_withSecret(const void* input, size_t len, const void* secret, size_t secretSize)
{
    XXH_ASSERT(secretSize >= XXH3_SECRET_SIZE_MIN);
    /* if an action must be taken should `secret` conditions not be respected,
     * it should be done here.
     * For now, it's a contract pre-condition.
     * Adding a check and a branch here would cost performance at every hash */
     if (len <= 16) return XXH3_len_0to16_64b((const xxh_u8*)input, len, (const xxh_u8*)secret, 0);
     if (len <= 128) return XXH3_len_17to128_64b((const xxh_u8*)input, len, (const xxh_u8*)secret, secretSize, 0);
     if (len <= XXH3_MIDSIZE_MAX) return XXH3_len_129to240_64b((const xxh_u8*)input, len, (const xxh_u8*)secret, secretSize, 0);
     return XXH3_hashLong_64b_withSecret((const xxh_u8*)input, len, (const xxh_u8*)secret, secretSize);
}

XXH_PUBLIC_API XXH64_hash_t
XXH3_64bits_withSeed(const void* input, size_t len, XXH64_hash_t seed)
{
    if (len <= 16) return XXH3_len_0to16_64b((const xxh_u8*)input, len, kSecret, seed);
    if (len <= 128) return XXH3_len_17to128_64b((const xxh_u8*)input, len, kSecret, sizeof(kSecret), seed);
    if (len <= XXH3_MIDSIZE_MAX) return XXH3_len_129to240_64b((const xxh_u8*)input, len, kSecret, sizeof(kSecret), seed);
    return XXH3_hashLong_64b_withSeed((const xxh_u8*)input, len, seed);
}

/* ===   XXH3 streaming   === */

XXH_PUBLIC_API XXH3_state_t* XXH3_createState(void)
{
    return (XXH3_state_t*)XXH_malloc(sizeof(XXH3_state_t));
}

XXH_PUBLIC_API XXH_errorcode XXH3_freeState(XXH3_state_t* statePtr)
{
    XXH_free(statePtr);
    return XXH_OK;
}

XXH_PUBLIC_API void
XXH3_copyState(XXH3_state_t* dst_state, const XXH3_state_t* src_state)
{
    memcpy(dst_state, src_state, sizeof(*dst_state));
}

static void
XXH3_64bits_reset_internal(XXH3_state_t* statePtr,
                           XXH64_hash_t seed,
                           const xxh_u8* secret, size_t secretSize)
{
    XXH_ASSERT(statePtr != NULL);
    memset(statePtr, 0, sizeof(*statePtr));
    statePtr->acc[0] = PRIME32_3;
    statePtr->acc[1] = PRIME64_1;
    statePtr->acc[2] = PRIME64_2;
    statePtr->acc[3] = PRIME64_3;
    statePtr->acc[4] = PRIME64_4;
    statePtr->acc[5] = PRIME32_2;
    statePtr->acc[6] = PRIME64_5;
    statePtr->acc[7] = PRIME32_1;
    statePtr->seed = seed;
    XXH_ASSERT(secret != NULL);
    statePtr->secret = secret;
    XXH_ASSERT(secretSize >= XXH3_SECRET_SIZE_MIN);
    statePtr->secretLimit = (XXH32_hash_t)(secretSize - STRIPE_LEN);
    statePtr->nbStripesPerBlock = statePtr->secretLimit / XXH_SECRET_CONSUME_RATE;
}

XXH_PUBLIC_API XXH_errorcode
XXH3_64bits_reset(XXH3_state_t* statePtr)
{
    if (statePtr == NULL) return XXH_ERROR;
    XXH3_64bits_reset_internal(statePtr, 0, kSecret, XXH_SECRET_DEFAULT_SIZE);
    return XXH_OK;
}

XXH_PUBLIC_API XXH_errorcode
XXH3_64bits_reset_withSecret(XXH3_state_t* statePtr, const void* secret, size_t secretSize)
{
    if (statePtr == NULL) return XXH_ERROR;
    XXH3_64bits_reset_internal(statePtr, 0, (const xxh_u8*)secret, secretSize);
    if (secret == NULL) return XXH_ERROR;
    if (secretSize < XXH3_SECRET_SIZE_MIN) return XXH_ERROR;
    return XXH_OK;
}

XXH_PUBLIC_API XXH_errorcode
XXH3_64bits_reset_withSeed(XXH3_state_t* statePtr, XXH64_hash_t seed)
{
    if (statePtr == NULL) return XXH_ERROR;
    XXH3_64bits_reset_internal(statePtr, seed, kSecret, XXH_SECRET_DEFAULT_SIZE);
    XXH3_initCustomSecret(statePtr->customSecret, seed);
    statePtr->secret = statePtr->customSecret;
    return XXH_OK;
}

XXH_FORCE_INLINE void
XXH3_consumeStripes( xxh_u64* acc,
                    XXH32_hash_t* nbStripesSoFarPtr, XXH32_hash_t nbStripesPerBlock,
                    const xxh_u8* input, size_t totalStripes,
                    const xxh_u8* secret, size_t secretLimit,
                    XXH3_accWidth_e accWidth)
{
    XXH_ASSERT(*nbStripesSoFarPtr < nbStripesPerBlock);
    if (nbStripesPerBlock - *nbStripesSoFarPtr <= totalStripes) {
        /* need a scrambling operation */
        size_t const nbStripes = nbStripesPerBlock - *nbStripesSoFarPtr;
        XXH3_accumulate(acc, input, secret + nbStripesSoFarPtr[0] * XXH_SECRET_CONSUME_RATE, nbStripes, accWidth);
        XXH3_scrambleAcc(acc, secret + secretLimit);
        XXH3_accumulate(acc, input + nbStripes * STRIPE_LEN, secret, totalStripes - nbStripes, accWidth);
        *nbStripesSoFarPtr = (XXH32_hash_t)(totalStripes - nbStripes);
    } else {
        XXH3_accumulate(acc, input, secret + nbStripesSoFarPtr[0] * XXH_SECRET_CONSUME_RATE, totalStripes, accWidth);
        *nbStripesSoFarPtr += (XXH32_hash_t)totalStripes;
    }
}

XXH_FORCE_INLINE XXH_errorcode
XXH3_update(XXH3_state_t* state, const xxh_u8* input, size_t len, XXH3_accWidth_e accWidth)
{
    if (input==NULL)
#if defined(XXH_ACCEPT_NULL_INPUT_POINTER) && (XXH_ACCEPT_NULL_INPUT_POINTER>=1)
        return XXH_OK;
#else
        return XXH_ERROR;
#endif

    {   const xxh_u8* const bEnd = input + len;

        state->totalLen += len;

        if (state->bufferedSize + len <= XXH3_INTERNALBUFFER_SIZE) {  /* fill in tmp buffer */
            XXH_memcpy(state->buffer + state->bufferedSize, input, len);
            state->bufferedSize += (XXH32_hash_t)len;
            return XXH_OK;
        }
        /* input now > XXH3_INTERNALBUFFER_SIZE */

        #define XXH3_INTERNALBUFFER_STRIPES (XXH3_INTERNALBUFFER_SIZE / STRIPE_LEN)
        XXH_STATIC_ASSERT(XXH3_INTERNALBUFFER_SIZE % STRIPE_LEN == 0);   /* clean multiple */

        if (state->bufferedSize) {   /* some input within internal buffer: fill then consume it */
            size_t const loadSize = XXH3_INTERNALBUFFER_SIZE - state->bufferedSize;
            XXH_memcpy(state->buffer + state->bufferedSize, input, loadSize);
            input += loadSize;
            XXH3_consumeStripes(state->acc,
                               &state->nbStripesSoFar, state->nbStripesPerBlock,
                                state->buffer, XXH3_INTERNALBUFFER_STRIPES,
                                state->secret, state->secretLimit,
                                accWidth);
            state->bufferedSize = 0;
        }

        /* consume input by full buffer quantities */
        if (input+XXH3_INTERNALBUFFER_SIZE <= bEnd) {
            const xxh_u8* const limit = bEnd - XXH3_INTERNALBUFFER_SIZE;
            do {
                XXH3_consumeStripes(state->acc,
                                   &state->nbStripesSoFar, state->nbStripesPerBlock,
                                    input, XXH3_INTERNALBUFFER_STRIPES,
                                    state->secret, state->secretLimit,
                                    accWidth);
                input += XXH3_INTERNALBUFFER_SIZE;
            } while (input<=limit);
        }

        if (input < bEnd) { /* some remaining input input : buffer it */
            XXH_memcpy(state->buffer, input, (size_t)(bEnd-input));
            state->bufferedSize = (XXH32_hash_t)(bEnd-input);
        }
    }

    return XXH_OK;
}

XXH_PUBLIC_API XXH_errorcode
XXH3_64bits_update(XXH3_state_t* state, const void* input, size_t len)
{
    return XXH3_update(state, (const xxh_u8*)input, len, XXH3_acc_64bits);
}


XXH_FORCE_INLINE void
XXH3_digest_long (XXH64_hash_t* acc, const XXH3_state_t* state, XXH3_accWidth_e accWidth)
{
    memcpy(acc, state->acc, sizeof(state->acc));  /* digest locally, state remains unaltered, and can continue ingesting more input afterwards */
    if (state->bufferedSize >= STRIPE_LEN) {
        size_t const totalNbStripes = state->bufferedSize / STRIPE_LEN;
        XXH32_hash_t nbStripesSoFar = state->nbStripesSoFar;
        XXH3_consumeStripes(acc,
                           &nbStripesSoFar, state->nbStripesPerBlock,
                            state->buffer, totalNbStripes,
                            state->secret, state->secretLimit,
                            accWidth);
        if (state->bufferedSize % STRIPE_LEN) {  /* one last partial stripe */
            XXH3_accumulate_512(acc,
                                state->buffer + state->bufferedSize - STRIPE_LEN,
                                state->secret + state->secretLimit - XXH_SECRET_LASTACC_START,
                                accWidth);
        }
    } else {  /* bufferedSize < STRIPE_LEN */
        if (state->bufferedSize) { /* one last stripe */
            xxh_u8 lastStripe[STRIPE_LEN];
            size_t const catchupSize = STRIPE_LEN - state->bufferedSize;
            memcpy(lastStripe, state->buffer + sizeof(state->buffer) - catchupSize, catchupSize);
            memcpy(lastStripe + catchupSize, state->buffer, state->bufferedSize);
            XXH3_accumulate_512(acc,
                                lastStripe,
                                state->secret + state->secretLimit - XXH_SECRET_LASTACC_START,
                                accWidth);
    }   }
}

XXH_PUBLIC_API XXH64_hash_t XXH3_64bits_digest (const XXH3_state_t* state)
{
    if (state->totalLen > XXH3_MIDSIZE_MAX) {
        XXH_ALIGN(XXH_ACC_ALIGN) XXH64_hash_t acc[ACC_NB];
        XXH3_digest_long(acc, state, XXH3_acc_64bits);
        return XXH3_mergeAccs(acc, state->secret + XXH_SECRET_MERGEACCS_START, (xxh_u64)state->totalLen * PRIME64_1);
    }
    /* len <= XXH3_MIDSIZE_MAX : short code */
    if (state->seed)
        return XXH3_64bits_withSeed(state->buffer, (size_t)state->totalLen, state->seed);
    return XXH3_64bits_withSecret(state->buffer, (size_t)(state->totalLen), state->secret, state->secretLimit + STRIPE_LEN);
}

/* ==========================================
 * XXH3 128 bits (=> XXH128)
 * ========================================== */

XXH_FORCE_INLINE XXH128_hash_t
XXH3_len_1to3_128b(const xxh_u8* input, size_t len, const xxh_u8* secret, XXH64_hash_t seed)
{
    XXH_ASSERT(input != NULL);
    XXH_ASSERT(1 <= len && len <= 3);
    XXH_ASSERT(secret != NULL);
    {   xxh_u8 const c1 = input[0];
        xxh_u8 const c2 = input[len >> 1];
        xxh_u8 const c3 = input[len - 1];
        xxh_u32  const combinedl = ((xxh_u32)c1) + (((xxh_u32)c2) << 8) + (((xxh_u32)c3) << 16) + (((xxh_u32)len) << 24);
        xxh_u32  const combinedh = XXH_swap32(combinedl);
        xxh_u64  const keyed_lo = (xxh_u64)combinedl ^ (XXH_readLE32(secret)   + seed);
        xxh_u64  const keyed_hi = (xxh_u64)combinedh ^ (XXH_readLE32(secret+4) - seed);
        xxh_u64  const mixedl = keyed_lo * PRIME64_1;
        xxh_u64  const mixedh = keyed_hi * PRIME64_5;
        XXH128_hash_t const h128 = { XXH3_avalanche(mixedl) /*low64*/, XXH3_avalanche(mixedh) /*high64*/ };
        return h128;
    }
}


XXH_FORCE_INLINE XXH128_hash_t
XXH3_len_4to8_128b(const xxh_u8* input, size_t len, const xxh_u8* secret, XXH64_hash_t seed)
{
    XXH_ASSERT(input != NULL);
    XXH_ASSERT(secret != NULL);
    XXH_ASSERT(4 <= len && len <= 8);
    {   xxh_u32 const input_lo = XXH_readLE32(input);
        xxh_u32 const input_hi = XXH_readLE32(input + len - 4);
        xxh_u64 const input_64_lo = input_lo + ((xxh_u64)input_hi << 32);
        xxh_u64 const input_64_hi = XXH_swap64(input_64_lo);
        xxh_u64 const keyed_lo = input_64_lo ^ (XXH_readLE64(secret) + seed);
        xxh_u64 const keyed_hi = input_64_hi ^ (XXH_readLE64(secret + 8) - seed);
        xxh_u64 const mix64l1 = len + ((keyed_lo ^ (keyed_lo >> 51)) * PRIME32_1);
        xxh_u64 const mix64l2 = (mix64l1 ^ (mix64l1 >> 47)) * PRIME64_2;
        xxh_u64 const mix64h1 = ((keyed_hi ^ (keyed_hi >> 47)) * PRIME64_1) - len;
        xxh_u64 const mix64h2 = (mix64h1 ^ (mix64h1 >> 43)) * PRIME64_4;
        {   XXH128_hash_t const h128 = { XXH3_avalanche(mix64l2) /*low64*/, XXH3_avalanche(mix64h2) /*high64*/ };
            return h128;
    }   }
}

XXH_FORCE_INLINE XXH128_hash_t
XXH3_len_9to16_128b(const xxh_u8* input, size_t len, const xxh_u8* secret, XXH64_hash_t seed)
{
    XXH_ASSERT(input != NULL);
    XXH_ASSERT(secret != NULL);
    XXH_ASSERT(9 <= len && len <= 16);
    {   xxh_u64 const input_lo = XXH_readLE64(input) ^ (XXH_readLE64(secret) + seed);
        xxh_u64 const input_hi = XXH_readLE64(input + len - 8) ^ (XXH_readLE64(secret+8) - seed);
        XXH128_hash_t m128 = XXH_mult64to128(input_lo ^ input_hi, PRIME64_1);
        xxh_u64 const lenContrib = XXH_mult32to64(len, PRIME32_5);
        m128.low64 += lenContrib;
        m128.high64 += input_hi * PRIME64_1;
        m128.low64  ^= (m128.high64 >> 32);
        {   XXH128_hash_t h128 = XXH_mult64to128(m128.low64, PRIME64_2);
            h128.high64 += m128.high64 * PRIME64_2;
            h128.low64   = XXH3_avalanche(h128.low64);
            h128.high64  = XXH3_avalanche(h128.high64);
            return h128;
    }   }
}

/* Assumption : `secret` size is >= 16
 * Note : it should be >= XXH3_SECRET_SIZE_MIN anyway */
XXH_FORCE_INLINE XXH128_hash_t
XXH3_len_0to16_128b(const xxh_u8* input, size_t len, const xxh_u8* secret, XXH64_hash_t seed)
{
    XXH_ASSERT(len <= 16);
    {   if (len > 8) return XXH3_len_9to16_128b(input, len, secret, seed);
        if (len >= 4) return XXH3_len_4to8_128b(input, len, secret, seed);
        if (len) return XXH3_len_1to3_128b(input, len, secret, seed);
        {   XXH128_hash_t const h128 = { 0, 0 };
            return h128;
    }   }
}

XXH_FORCE_INLINE XXH128_hash_t
XXH3_hashLong_128b_internal(const xxh_u8* XXH_RESTRICT input, size_t len,
                            const xxh_u8* XXH_RESTRICT secret, size_t secretSize)
{
    XXH_ALIGN(XXH_ACC_ALIGN) xxh_u64 acc[ACC_NB] = XXH3_INIT_ACC;

    XXH3_hashLong_internal_loop(acc, input, len, secret, secretSize, XXH3_acc_128bits);

    /* converge into final hash */
    XXH_STATIC_ASSERT(sizeof(acc) == 64);
    XXH_ASSERT(secretSize >= sizeof(acc) + XXH_SECRET_MERGEACCS_START);
    {   xxh_u64 const low64 = XXH3_mergeAccs(acc, secret + XXH_SECRET_MERGEACCS_START, (xxh_u64)len * PRIME64_1);
        xxh_u64 const high64 = XXH3_mergeAccs(acc, secret + secretSize - sizeof(acc) - XXH_SECRET_MERGEACCS_START, ~((xxh_u64)len * PRIME64_2));
        XXH128_hash_t const h128 = { low64, high64 };
        return h128;
    }
}

XXH_NO_INLINE XXH128_hash_t    /* It's important for performance that XXH3_hashLong is not inlined. Not sure why (uop cache maybe ?), but difference is large and easily measurable */
XXH3_hashLong_128b_defaultSecret(const xxh_u8* input, size_t len)
{
    return XXH3_hashLong_128b_internal(input, len, kSecret, sizeof(kSecret));
}

XXH_NO_INLINE XXH128_hash_t    /* It's important for performance that XXH3_hashLong is not inlined. Not sure why (uop cache maybe ?), but difference is large and easily measurable */
XXH3_hashLong_128b_withSecret(const xxh_u8* input, size_t len,
                              const xxh_u8* secret, size_t secretSize)
{
    return XXH3_hashLong_128b_internal(input, len, secret, secretSize);
}

XXH_NO_INLINE XXH128_hash_t    /* It's important for performance that XXH3_hashLong is not inlined. Not sure why (uop cache maybe ?), but difference is large and easily measurable */
XXH3_hashLong_128b_withSeed(const xxh_u8* input, size_t len, XXH64_hash_t seed)
{
    XXH_ALIGN(8) xxh_u8 secret[XXH_SECRET_DEFAULT_SIZE];
    if (seed == 0) return XXH3_hashLong_128b_defaultSecret(input, len);
    XXH3_initCustomSecret(secret, seed);
    return XXH3_hashLong_128b_internal(input, len, secret, sizeof(secret));
}


XXH_FORCE_INLINE XXH128_hash_t
XXH128_mix32B(XXH128_hash_t acc, const xxh_u8* input_1, const xxh_u8* input_2, const xxh_u8* secret, XXH64_hash_t seed)
{
    acc.low64  += XXH3_mix16B (input_1, secret+0, seed);
    acc.low64  ^= XXH_readLE64(input_2) + XXH_readLE64(input_2 + 8);
    acc.high64 += XXH3_mix16B (input_2, secret+16, seed);
    acc.high64 ^= XXH_readLE64(input_1) + XXH_readLE64(input_1 + 8);
    return acc;
}

XXH_NO_INLINE XXH128_hash_t
XXH3_len_129to240_128b(const xxh_u8* XXH_RESTRICT input, size_t len,
                       const xxh_u8* XXH_RESTRICT secret, size_t secretSize,
                       XXH64_hash_t seed)
{
    XXH_ASSERT(secretSize >= XXH3_SECRET_SIZE_MIN); (void)secretSize;
    XXH_ASSERT(128 < len && len <= XXH3_MIDSIZE_MAX);

    {   XXH128_hash_t acc;
        int const nbRounds = (int)len / 32;
        int i;
        acc.low64 = len * PRIME64_1;
        acc.high64 = 0;
        for (i=0; i<4; i++) {
            acc = XXH128_mix32B(acc, input+(32*i), input+(32*i)+16, secret+(32*i), seed);
        }
        acc.low64 = XXH3_avalanche(acc.low64);
        acc.high64 = XXH3_avalanche(acc.high64);
        XXH_ASSERT(nbRounds >= 4);
        for (i=4 ; i < nbRounds; i++) {
            acc = XXH128_mix32B(acc, input+(32*i), input+(32*i)+16, secret+XXH3_MIDSIZE_STARTOFFSET+(32*(i-4)), seed);
        }
        /* last bytes */
        acc = XXH128_mix32B(acc, input + len - 16, input + len - 32, secret + XXH3_SECRET_SIZE_MIN - XXH3_MIDSIZE_LASTOFFSET - 16, 0ULL - seed);

        {   xxh_u64 const low64 = acc.low64 + acc.high64;
            xxh_u64 const high64 = (acc.low64 * PRIME64_1) + (acc.high64 * PRIME64_4) + ((len - seed) * PRIME64_2);
            XXH128_hash_t const h128 = { XXH3_avalanche(low64), (XXH64_hash_t)0 - XXH3_avalanche(high64) };
            return h128;
        }
    }
}


XXH_FORCE_INLINE XXH128_hash_t
XXH3_len_17to128_128b(const xxh_u8* XXH_RESTRICT input, size_t len,
                      const xxh_u8* XXH_RESTRICT secret, size_t secretSize,
                      XXH64_hash_t seed)
{
    XXH_ASSERT(secretSize >= XXH3_SECRET_SIZE_MIN); (void)secretSize;
    XXH_ASSERT(16 < len && len <= 128);

    {   XXH128_hash_t acc;
        acc.low64 = len * PRIME64_1;
        acc.high64 = 0;
        if (len > 32) {
            if (len > 64) {
                if (len > 96) {
                    acc = XXH128_mix32B(acc, input+48, input+len-64, secret+96, seed);
                }
                acc = XXH128_mix32B(acc, input+32, input+len-48, secret+64, seed);
            }
            acc = XXH128_mix32B(acc, input+16, input+len-32, secret+32, seed);
        }
        acc = XXH128_mix32B(acc, input, input+len-16, secret, seed);
        {   xxh_u64 const low64 = acc.low64 + acc.high64;
            xxh_u64 const high64 = (acc.low64 * PRIME64_1) + (acc.high64 * PRIME64_4) + ((len - seed) * PRIME64_2);
            XXH128_hash_t const h128 = { XXH3_avalanche(low64), (XXH64_hash_t)0 - XXH3_avalanche(high64) };
            return h128;
        }
    }
}

XXH_PUBLIC_API XXH128_hash_t XXH3_128bits(const void* input, size_t len)
{
    if (len <= 16) return XXH3_len_0to16_128b((const xxh_u8*)input, len, kSecret, 0);
    if (len <= 128) return XXH3_len_17to128_128b((const xxh_u8*)input, len, kSecret, sizeof(kSecret), 0);
    if (len <= XXH3_MIDSIZE_MAX) return XXH3_len_129to240_128b((const xxh_u8*)input, len, kSecret, sizeof(kSecret), 0);
    return XXH3_hashLong_128b_defaultSecret((const xxh_u8*)input, len);
}

XXH_PUBLIC_API XXH128_hash_t
XXH3_128bits_withSecret(const void* input, size_t len, const void* secret, size_t secretSize)
{
    XXH_ASSERT(secretSize >= XXH3_SECRET_SIZE_MIN);
    /* if an action must be taken should `secret` conditions not be respected,
     * it should be done here.
     * For now, it's a contract pre-condition.
     * Adding a check and a branch here would cost performance at every hash */
     if (len <= 16) return XXH3_len_0to16_128b((const xxh_u8*)input, len, (const xxh_u8*)secret, 0);
     if (len <= 128) return XXH3_len_17to128_128b((const xxh_u8*)input, len, (const xxh_u8*)secret, secretSize, 0);
     if (len <= XXH3_MIDSIZE_MAX) return XXH3_len_129to240_128b((const xxh_u8*)input, len, (const xxh_u8*)secret, secretSize, 0);
     return XXH3_hashLong_128b_withSecret((const xxh_u8*)input, len, (const xxh_u8*)secret, secretSize);
}

XXH_PUBLIC_API XXH128_hash_t
XXH3_128bits_withSeed(const void* input, size_t len, XXH64_hash_t seed)
{
    if (len <= 16) return XXH3_len_0to16_128b((const xxh_u8*)input, len, kSecret, seed);
    if (len <= 128) return XXH3_len_17to128_128b((const xxh_u8*)input, len, kSecret, sizeof(kSecret), seed);
    if (len <= XXH3_MIDSIZE_MAX) return XXH3_len_129to240_128b((const xxh_u8*)input, len, kSecret, sizeof(kSecret), seed);
    return XXH3_hashLong_128b_withSeed((const xxh_u8*)input, len, seed);
}

XXH_PUBLIC_API XXH128_hash_t
XXH128(const void* input, size_t len, XXH64_hash_t seed)
{
    return XXH3_128bits_withSeed(input, len, seed);
}


/* ===   XXH3 128-bit streaming   === */

/* all the functions are actually the same as for 64-bit streaming variant,
   just the reset one is different (different initial acc values for 0,5,6,7),
   and near the end of the digest function */

static void
XXH3_128bits_reset_internal(XXH3_state_t* statePtr,
                           XXH64_hash_t seed,
                           const xxh_u8* secret, size_t secretSize)
{
    XXH3_64bits_reset_internal(statePtr, seed, secret, secretSize);
}

XXH_PUBLIC_API XXH_errorcode
XXH3_128bits_reset(XXH3_state_t* statePtr)
{
    if (statePtr == NULL) return XXH_ERROR;
    XXH3_128bits_reset_internal(statePtr, 0, kSecret, XXH_SECRET_DEFAULT_SIZE);
    return XXH_OK;
}

XXH_PUBLIC_API XXH_errorcode
XXH3_128bits_reset_withSecret(XXH3_state_t* statePtr, const void* secret, size_t secretSize)
{
    if (statePtr == NULL) return XXH_ERROR;
    XXH3_128bits_reset_internal(statePtr, 0, (const xxh_u8*)secret, secretSize);
    if (secret == NULL) return XXH_ERROR;
    if (secretSize < XXH3_SECRET_SIZE_MIN) return XXH_ERROR;
    return XXH_OK;
}

XXH_PUBLIC_API XXH_errorcode
XXH3_128bits_reset_withSeed(XXH3_state_t* statePtr, XXH64_hash_t seed)
{
    if (statePtr == NULL) return XXH_ERROR;
    XXH3_128bits_reset_internal(statePtr, seed, kSecret, XXH_SECRET_DEFAULT_SIZE);
    XXH3_initCustomSecret(statePtr->customSecret, seed);
    statePtr->secret = statePtr->customSecret;
    return XXH_OK;
}

XXH_PUBLIC_API XXH_errorcode
XXH3_128bits_update(XXH3_state_t* state, const void* input, size_t len)
{
    return XXH3_update(state, (const xxh_u8*)input, len, XXH3_acc_128bits);
}

XXH_PUBLIC_API XXH128_hash_t XXH3_128bits_digest (const XXH3_state_t* state)
{
    if (state->totalLen > XXH3_MIDSIZE_MAX) {
        XXH_ALIGN(XXH_ACC_ALIGN) XXH64_hash_t acc[ACC_NB];
        XXH3_digest_long(acc, state, XXH3_acc_128bits);
        XXH_ASSERT(state->secretLimit + STRIPE_LEN >= sizeof(acc) + XXH_SECRET_MERGEACCS_START);
        {   xxh_u64 const low64 = XXH3_mergeAccs(acc, state->secret + XXH_SECRET_MERGEACCS_START, (xxh_u64)state->totalLen * PRIME64_1);
            xxh_u64 const high64 = XXH3_mergeAccs(acc, state->secret + state->secretLimit + STRIPE_LEN - sizeof(acc) - XXH_SECRET_MERGEACCS_START, ~((xxh_u64)state->totalLen * PRIME64_2));
            XXH128_hash_t const h128 = { low64, high64 };
            return h128;
        }
    }
    /* len <= XXH3_MIDSIZE_MAX : short code */
    if (state->seed)
        return XXH3_128bits_withSeed(state->buffer, (size_t)state->totalLen, state->seed);
    return XXH3_128bits_withSecret(state->buffer, (size_t)(state->totalLen), state->secret, state->secretLimit + STRIPE_LEN);
}

/* 128-bit utility functions */

#include <string.h>   /* memcmp */

/* return : 1 is equal, 0 if different */
XXH_PUBLIC_API int XXH128_isEqual(XXH128_hash_t h1, XXH128_hash_t h2)
{
    /* note : XXH128_hash_t is compact, it has no padding byte */
    return !(memcmp(&h1, &h2, sizeof(h1)));
}

/* This prototype is compatible with stdlib's qsort().
 * return : >0 if *h128_1  > *h128_2
 *          <0 if *h128_1  < *h128_2
 *          =0 if *h128_1 == *h128_2  */
XXH_PUBLIC_API int XXH128_cmp(const void* h128_1, const void* h128_2)
{
    XXH128_hash_t const h1 = *(const XXH128_hash_t*)h128_1;
    XXH128_hash_t const h2 = *(const XXH128_hash_t*)h128_2;
    int const hcmp = (h1.high64 > h2.high64) - (h2.high64 > h1.high64);
    /* note : bets that, in most cases, hash values are different */
    if (hcmp) return hcmp;
    return (h1.low64 > h2.low64) - (h2.low64 > h1.low64);
}


/*======   Canonical representation   ======*/
XXH_PUBLIC_API void
XXH128_canonicalFromHash(XXH128_canonical_t* dst, XXH128_hash_t hash)
{
    XXH_STATIC_ASSERT(sizeof(XXH128_canonical_t) == sizeof(XXH128_hash_t));
    if (XXH_CPU_LITTLE_ENDIAN) {
        hash.high64 = XXH_swap64(hash.high64);
        hash.low64  = XXH_swap64(hash.low64);
    }
    memcpy(dst, &hash.high64, sizeof(hash.high64));
    memcpy((char*)dst + sizeof(hash.high64), &hash.low64, sizeof(hash.low64));
}

XXH_PUBLIC_API XXH128_hash_t
XXH128_hashFromCanonical(const XXH128_canonical_t* src)
{
    XXH128_hash_t h;
    h.high64 = XXH_readBE64(src);
    h.low64  = XXH_readBE64(src->digest + 8);
    return h;
}



#endif  /* XXH3_H */<|MERGE_RESOLUTION|>--- conflicted
+++ resolved
@@ -37,8 +37,8 @@
    It will be integrated into `xxhash.c` when development phase is complete.
 */
 
-#ifndef XXH3_H
-#define XXH3_H
+#ifndef XXH3_H_1397135465
+#define XXH3_H_1397135465
 
 
 /* ===   Dependencies   === */
@@ -158,24 +158,6 @@
 #    define XXH_mult32to64(x, y) ((xxh_u64)((x) & 0xFFFFFFFF) * (xxh_u64)((y) & 0xFFFFFFFF))
 #endif
 
-<<<<<<< HEAD
-/*
- * VSX and Z Vector helpers.
- *
- * This is very messy, and any pull requests to clean this up are welcome.
- *
- * There are a lot of problems with supporting VSX and s390x, due to
- * inconsistent intrinsics, spotty coverage, and multiple endiannesses.
- */
-#if XXH_VECTOR == XXH_VSX
-#  if defined(__s390x__)
-#    include <s390intrin.h>
-#  else
-#    include <altivec.h>
-#  endif
-
-#  undef vector /* Undo the pollution */
-=======
 #if XXH_VECTOR == XXH_NEON
 /*
  * NEON's setup for vmlal_u32 is a little more complicated than it is on
@@ -276,17 +258,30 @@
       (outHi) = vshrn_n_u64  ((in), 32);                                                  \
     } while (0)
 # endif
-#elif XXH_VECTOR == XXH_VSX
-/* VSX stuff. It's a lot because VSX support is mediocre across compilers and
- * there is a lot of mischief with endianness. */
-#  include <altivec.h>
-#  undef vector
->>>>>>> 8ae09480
+#endif  /* XXH_VECTOR == XXH_NEON */
+
+/*
+ * VSX and Z Vector helpers.
+ *
+ * This is very messy, and any pull requests to clean this up are welcome.
+ *
+ * There are a lot of problems with supporting VSX and s390x, due to
+ * inconsistent intrinsics, spotty coverage, and multiple endiannesses.
+ */
+#if XXH_VECTOR == XXH_VSX
+#  if defined(__s390x__)
+#    include <s390intrin.h>
+#  else
+#    include <altivec.h>
+#  endif
+
+#  undef vector /* Undo the pollution */
+
 typedef __vector unsigned long long U64x2;
 typedef __vector unsigned char U8x16;
 typedef __vector unsigned U32x4;
 
-#ifndef XXH_VSX_BE
+# ifndef XXH_VSX_BE
 #  if defined(__BIG_ENDIAN__) \
   || (defined(__BYTE_ORDER__) && __BYTE_ORDER__ == __ORDER_BIG_ENDIAN__)
 #    define XXH_VSX_BE 1
@@ -296,9 +291,9 @@
 #  else
 #    define XXH_VSX_BE 0
 #  endif
-#endif
-
-#if XXH_VSX_BE
+# endif /* !defined(XXH_VSX_BE) */
+
+# if XXH_VSX_BE
 /* A wrapper for POWER9's vec_revb. */
 #  if defined(__POWER9_VECTOR__) || (defined(__clang__) && defined(__s390x__))
 #    define XXH_vec_revb vec_revb
@@ -310,7 +305,7 @@
     return vec_perm(val, val, vByteSwap);
 }
 #  endif
-#endif /* XXH_VSX_BE */
+# endif /* XXH_VSX_BE */
 
 /*
  * Performs an unaligned load and byte swaps it on big endian.
@@ -319,35 +314,28 @@
 {
     U64x2 ret;
     memcpy(&ret, ptr, sizeof(U64x2));
-#if XXH_VSX_BE
+# if XXH_VSX_BE
     ret = XXH_vec_revb(ret);
-#endif
+# endif
     return ret;
 }
 
 /*
  * vec_mulo and vec_mule are very problematic intrinsics:
  *
-<<<<<<< HEAD
- *  1. Compilers like to swap them at will.
- *  2. They are endian dependent
- *  2. GCC lacks this before version 8.0
- */
-#if defined(__s390x__)
-/* s390x is always big endian, this is not an issue. */
+ * The intrinsic weren't added until GCC 8, despite existing for a while.
+ * Besides, they are endian dependent, and their meaning swap depending on version.
+ * */
+# if defined(__clang__) && __has_builtin(__builtin_altivec_vmuleuw)
+/* Clang has a better way to control this, we can just use the builtin which doesn't swap. */
+#  define XXH_vec_mulo __builtin_altivec_vmulouw
+#  define XXH_vec_mule __builtin_altivec_vmuleuw
+# elif defined(__s390x__) && defined(__GNUC__) && (__GNUC__ >= 8)
+/* s390x is always big endian, there is no endian issue. */
 #  define XXH_vec_mulo vec_mulo
 #  define XXH_vec_mule vec_mule
-#elif __has_builtin(__builtin_altivec_vmuleuw)
-/* Clang has a handy builtin which ALWAYS emits the right instruction */
-=======
- * Additionally, the intrinsic wasn't added until GCC 8, despite existing for a while.
- * Clang has an easy way to control this, we can just use the builtin which doesn't swap.
- * GCC needs inline assembly. */
-#if defined(__clang__) && __has_builtin(__builtin_altivec_vmuleuw)
->>>>>>> 8ae09480
-#  define XXH_vec_mulo __builtin_altivec_vmulouw
-#  define XXH_vec_mule __builtin_altivec_vmuleuw
-#else
+# else
+/* gcc needs inline assembly */
 /* Adapted from https://github.com/google/highwayhash/blob/master/highwayhash/hh_vsx.h. */
 XXH_FORCE_INLINE U64x2 XXH_vec_mulo(U32x4 a, U32x4 b)
 {
@@ -361,7 +349,7 @@
     __asm__("vmuleuw %0, %1, %2" : "=v" (result) : "v" (a), "v" (b));
     return result;
 }
-#endif /* __has_builtin(__builtin_altivec_vmuleuw) */
+# endif /* XXH_vec_mulo, XXH_vec_mule */
 #endif /* XXH_VECTOR == XXH_VSX */
 
 
@@ -1710,4 +1698,4 @@
 
 
 
-#endif  /* XXH3_H */+#endif  /* XXH3_H_1397135465 */