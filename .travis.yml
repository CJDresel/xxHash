language: c

# Dump CPU info before start
before_install:
  - cat /proc/cpuinfo

matrix:
  fast_finish: true
  include:

    - name: General linux tests (Xenial)
      dist: xenial
      arch: amd64
      addons:
        apt:
          packages:
            - clang
            - g++-multilib
            - gcc-multilib
            - cppcheck
      script:
        - make -B test-all
        - make clean
        - make dispatch
        - make clean
<<<<<<< HEAD
        - CC=g++ make CFLAGS="-O2 -mavx512f"
        - make clean
        - CC=g++ make CFLAGS="-Wall -Wextra" DISPATCH=1
=======
        - CC=g++ CFLAGS="-O1 -mavx512f" make
>>>>>>> b694f972

    - name: Check results consistency on x64
      arch: amd64
      script:
        - CPPFLAGS=-DXXH_VECTOR=XXH_SCALAR make check   # Scalar code path
        - make clean
        - CPPFLAGS=-DXXH_VECTOR=XXH_SSE2 make check   # SSE2 code path
        - make clean
        - CPPFLAGS="-mavx2 -DXXH_VECTOR=XXH_AVX2" make check   # AVX2 code path
        - make clean
        - CPPFLAGS="-mavx512f -DXXH_VECTOR=XXH_AVX512" make check   # AVX512 code path
        - make clean
        - CPPFLAGS=-DXXH_REROLL=1 make check   # reroll code path (#240)
        - make -C tests/bench

    - name: ARM compilation and consistency checks (Qemu)
      dist: xenial
      arch: amd64
      addons:
        apt:
          packages:
            - qemu-system-arm
            - qemu-user-static
            - gcc-arm-linux-gnueabi
            - libc6-dev-armel-cross
      script:
        # arm (32-bit)
        - CC=arm-linux-gnueabi-gcc CPPFLAGS=-DXXH_VECTOR=XXH_SCALAR LDFLAGS=-static RUN_ENV=qemu-arm-static make check   # Scalar code path
        - make clean
        # NEON (32-bit)
        - CC=arm-linux-gnueabi-gcc CPPFLAGS=-DXXH_VECTOR=XXH_NEON CFLAGS="-O3 -march=armv7-a -fPIC -mfloat-abi=softfp -mfpu=neon-vfpv4" LDFLAGS=-static RUN_ENV=qemu-arm-static make check   # NEON code path

    - name: aarch64 compilation and consistency checks
      dist: xenial
      arch: arm64
      script:
        # aarch64
        - CPPFLAGS=-DXXH_VECTOR=XXH_SCALAR make check   # Scalar code path
        # NEON (64-bit)
        - make clean
        - CPPFLAGS=-DXXH_VECTOR=XXH_NEON make check   # NEON code path
        # clang
        - make clean
        - CC=clang CPPFLAGS=-DXXH_VECTOR=XXH_SCALAR make check   # Scalar code path
        # clang + NEON
        - make clean
        - CC=clang CPPFLAGS=-DXXH_VECTOR=XXH_NEON make check   # NEON code path

    # We need Bionic here because the QEMU versions shipped in the older repos
    # do not support POWER8 emulation, and compiling QEMU from source is a pain.
    - name: PowerPC + PPC64 compilation and consistency checks (Qemu on Bionic)
      dist: bionic
      arch: amd64
      addons:
        apt:
          packages:
            - qemu-system-ppc
            - qemu-user-static
            - gcc-powerpc-linux-gnu
            - gcc-powerpc64-linux-gnu
            - libc6-dev-powerpc-cross
            - libc6-dev-ppc64-cross
      script:
        - CC=powerpc-linux-gnu-gcc RUN_ENV=qemu-ppc-static LDFLAGS=-static make check   # Scalar code path
        - make clean
        - CC=powerpc64-linux-gnu-gcc RUN_ENV=qemu-ppc64-static CPPFLAGS=-DXXH_VECTOR=XXH_SCALAR CFLAGS="-O3" LDFLAGS="-static -m64" make check   # Scalar code path
        - make clean
        # VSX code
        - CC=powerpc64-linux-gnu-gcc RUN_ENV="qemu-ppc64-static -cpu power8" CPPFLAGS=-DXXH_VECTOR=XXH_VSX CFLAGS="-O3 -maltivec -mvsx -mcpu=power8 -mpower8-vector" LDFLAGS="-static -m64" make check   # Auto code path
        - make clean

    - name: PPC64LE compilation and consistency checks
      dist: xenial
      arch: ppc64le
      script:
        # Scalar (universal) code path
        - CPPFLAGS=-DXXH_VECTOR=XXH_SCALAR LDFLAGS=-static make check
        # VSX code path (64-bit)
        - make clean
        - CPPFLAGS=-DXXH_VECTOR=XXH_VSX CFLAGS="-O3 -maltivec -mvsx -mpower8-vector -mcpu=power8" LDFLAGS="-static" make check

    - name: IBM s390x compilation and consistency checks
      dist: bionic
      arch: s390x
      script:
        # Scalar (universal) code path
        - CPPFLAGS=-DXXH_VECTOR=XXH_SCALAR LDFLAGS=-static make check
        # s390x code path (64-bit)
        - make clean
        - CPPFLAGS=-DXXH_VECTOR=XXH_VSX CFLAGS="-O3 -march=arch11 -mzvector" LDFLAGS="-static" make check

    - name: cmake build test
      script:
        - cd cmake_unofficial
        - mkdir build
        - cd build
        - cmake ..
        - make<|MERGE_RESOLUTION|>--- conflicted
+++ resolved
@@ -23,13 +23,10 @@
         - make clean
         - make dispatch
         - make clean
-<<<<<<< HEAD
-        - CC=g++ make CFLAGS="-O2 -mavx512f"
+        - CC=g++ CFLAGS="-O1 -mavx512f" make
         - make clean
-        - CC=g++ make CFLAGS="-Wall -Wextra" DISPATCH=1
-=======
-        - CC=g++ CFLAGS="-O1 -mavx512f" make
->>>>>>> b694f972
+        - CC=g++ CFLAGS="-Wall -Wextra" make DISPATCH=1
+
 
     - name: Check results consistency on x64
       arch: amd64
