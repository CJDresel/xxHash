# Known critical issues:
# - AVX512 related tests are incomplete.  Because default environment of
#   GitHub Actions doesn't guarantee to support AVX512.
#   As of May 2021, they're using Xeon E5-2673 (which doesn't support
#   AVX512) and Xeon Platinum 8171M (which supports AVX512).
#   See also https://github.com/actions/runner/issues/1069
#
#   In this CI script, it always run `make default` which compiles xxHash
#   with AVX512 intrinsics.  But if test runner doesn't support AVX512,
#   it doesn't run `make check` which tests runtime error/consistency.
#   It means that this test stochastically detects a failure in AVX512
#   code path.
#
# Known issues:
# - This test script ignores exit code of cppcheck which can see under
#   Job:Linux x64 misc tests > cppcheck in the GitHub Actions report.
#   Because xxHash project doesn't 100% follow their recommendation.
#   Also sometimes it reports false positives.
#
# - GitHub Actions doesn't support Visual Studio 2015 and 2013.
#   https://github.com/actions/virtual-environments/issues/387
#
# - Setup procedure for msys2 environment is painfully slow.  It takes
#   3..5 minutes.
#
# Notes:
# - You can investigate various information at the right pane of GitHub
#   Actions report page.
#
#   | Item                      | Section in the right pane             |
#   | ------------------------- | ------------------------------------- |
#   | OS, VM                    | Set up job                            |
#   | git repo, commit hash     | Run actions/checkout@v3               |
#   | gcc, tools                | Environment info                      |
#
# - To fail earlier, order of tests in the same job are roughly sorted by
#   elapsed time.
#
# Todos:
# - [ ] Linux: Add native ARM runner.
# - [ ] Linux: Add native ARM64 runner.
# - [ ] Linux: Add native PPC64LE runner.
# - [ ] Linux: Add native S390X runner.
# - [ ] Windows: Add VS2013.
# - [ ] Windows: Add VS2015.
# - [ ] Windows: Add clang for msys2.
# - [ ] Windows: Add native or emulated ARM runner.
# - [ ] Windows: Add native or emulated ARM64 runner.


# Name of the workflow is also displayed as a SVG badge
name: xxHash CI tests

on: [push, pull_request]

jobs:
  xxhash-c-compilers:
    name: CC=${{ matrix.cc }}, ${{ matrix.os }}
    strategy:
      fail-fast: false  # 'false' means Don't stop matrix workflows even if some matrix entry fails.
      matrix:
        include: [
          # You can access the following values via ${{ matrix.??? }}
          #
          #   pkgs    : apt-get package names.  It can include multiple package names which are delimited by space.
          #   cc      : C compiler executable.
          #   cxx     : C++ compiler executable for `make ctocpptest`.
          #   avx512  : Set 'true' if compiler supports avx512.  Otherwise, set 'false'.
          #   os      : GitHub Actions YAML workflow label.  See https://github.com/actions/virtual-environments#available-environments

          # cc
          { pkgs: '',                                  cc: cc,        cxx: c++,         avx512: 'true',  os: ubuntu-latest, },

          # gcc
          { pkgs: '',                                  cc: gcc,       cxx: g++,         avx512: 'true',  os: ubuntu-latest, },
<<<<<<< HEAD
          { pkgs: 'gcc-12  g++-12  lib32gcc-12-dev',   cc: gcc-12,    cxx: g++-12,      avx512: 'true',  os: ubuntu-22.04,  },
          { pkgs: 'gcc-11  g++-11  lib32gcc-11-dev',   cc: gcc-11,    cxx: g++-11,      avx512: 'true',  os: ubuntu-20.04,  },
          { pkgs: 'gcc-10  g++-10  lib32gcc-10-dev',   cc: gcc-10,    cxx: g++-10,      avx512: 'true',  os: ubuntu-20.04,  },
          { pkgs: 'gcc-9   g++-9   lib32gcc-9-dev',    cc: gcc-9,     cxx: g++-9,       avx512: 'true',  os: ubuntu-20.04,  },
=======
          { pkgs: 'gcc-11  g++-11  lib32gcc-11-dev',   cc: gcc-11,    cxx: g++-11,      avx512: 'true',  os: ubuntu-22.04,  },
          { pkgs: 'gcc-10  g++-10  lib32gcc-10-dev',   cc: gcc-10,    cxx: g++-10,      avx512: 'true',  os: ubuntu-22.04,  },
          { pkgs: 'gcc-9   g++-9   lib32gcc-9-dev',    cc: gcc-9,     cxx: g++-9,       avx512: 'true',  os: ubuntu-22.04,  },
>>>>>>> ca917432
          { pkgs: 'gcc-8   g++-8   lib32gcc-8-dev',    cc: gcc-8,     cxx: g++-8,       avx512: 'true',  os: ubuntu-20.04,  },
          { pkgs: 'gcc-7   g++-7   lib32gcc-7-dev',    cc: gcc-7,     cxx: g++-7,       avx512: 'true',  os: ubuntu-20.04,  },

          # clang
          { pkgs: '',                                  cc: clang,     cxx: clang++,     avx512: 'true',  os: ubuntu-latest, },
          { pkgs: 'clang-12',                          cc: clang-12,  cxx: clang++-12,  avx512: 'true',  os: ubuntu-22.04,  },
          { pkgs: 'clang-11',                          cc: clang-11,  cxx: clang++-11,  avx512: 'true',  os: ubuntu-22.04,  },
          { pkgs: 'clang-10',                          cc: clang-10,  cxx: clang++-10,  avx512: 'true',  os: ubuntu-20.04,  },
          { pkgs: 'clang-9',                           cc: clang-9,   cxx: clang++-9,   avx512: 'true',  os: ubuntu-20.04,  },
          { pkgs: 'clang-8',                           cc: clang-8,   cxx: clang++-8,   avx512: 'true',  os: ubuntu-20.04,  },
          { pkgs: 'clang-7',                           cc: clang-7,   cxx: clang++-7,   avx512: 'true',  os: ubuntu-20.04,  },
          { pkgs: 'clang-6.0',                         cc: clang-6.0, cxx: clang++-6.0, avx512: 'true',  os: ubuntu-20.04,  },
        ]

    runs-on: ${{ matrix.os }}
    env:                        # Set environment variables
      # We globally set CC and CXX to improve compatibility with .travis.yml
      CC: ${{ matrix.cc }}
      CXX: ${{ matrix.cxx }}
    steps:
    - uses: actions/checkout@v3 # https://github.com/actions/checkout

    - name: apt-get install
      run: |
        sudo apt-get update
        sudo apt-get install gcc-multilib
        sudo apt-get install ${{ matrix.pkgs }}

    - name: Environment info
      run: |
        echo && type $CC && which $CC && $CC --version
        echo && type $CXX && which $CXX && $CXX --version
        echo && type make && make -v
        echo && cat /proc/cpuinfo || echo /proc/cpuinfo is not present

    - name: C90 + no-long-long compliance
      if: always()
      run: |
        CFLAGS="-std=c90 -pedantic -Wno-long-long -Werror" make clean xxhsum

    - name: C90 + XXH_NO_LONG_LONG
      if: always()
      run: |
        # strict c90, with no long long support; resulting in no XXH64_* symbol
        make clean c90test

    - name: dispatch
      if: always()
      run: |
        # removing sign conversion warnings due to a bug in gcc-5's definition of some AVX512 intrinsics
        CFLAGS="-Werror" MOREFLAGS="-Wno-sign-conversion" make clean dispatch

    - name: DISPATCH=1
      if: always()
      run: |
        CFLAGS="-Wall -Wextra -Werror" make DISPATCH=1 clean default

    - name: XXH_SIZE_OPT == 2
      if: always()
      run: |
        CFLAGS="-Os -DXXH_SIZE_OPT=2 -Wall -Wextra -Werror" make clean xxhsum

    - name: noxxh3test
      if: always()
      run: |
        # check library can be compiled with XXH_NO_XXH3, resulting in no XXH3_* symbol
        make clean noxxh3test

    - name: nostreamtest
      if: always()
      run: |
        # check library can be compiled with XXH_NO_STREAM, resulting in no streaming symbols
        make clean noxxh3test

    - name: make avx512f
      if: ${{ matrix.avx512 == 'true' }}
      run: |
        CFLAGS="-O1 -mavx512f -Werror" make clean default

    - name: test-all
      if: always()
      run: |
        make clean test-all


  ubuntu-consistency:
    name: Linux x64 check results consistency
    runs-on: ubuntu-latest
    steps:
    - uses: actions/checkout@v3 # https://github.com/actions/checkout

    - name: Environment info
      run: |
        echo && gcc --version
        echo && make -v
        echo && cat /proc/cpuinfo || echo /proc/cpuinfo is not present

    - name: Scalar code path
      run: |
        CPPFLAGS=-DXXH_VECTOR=XXH_SCALAR make clean check

    - name: SSE2 code path
      run: |
        CPPFLAGS=-DXXH_VECTOR=XXH_SSE2 make clean check

    - name: AVX2 code path
      run: |
        CPPFLAGS="-mavx2 -DXXH_VECTOR=XXH_AVX2" make clean check

    # As for AVX512, see "Known critical issues" at the top of this file
    - name: AVX512 code path
      run: |
        # Run "make check" if /proc/cpuinfo has flags for avx512.
        grep -q "^flags.*\bavx512\b" /proc/cpuinfo && CPPFLAGS="-mavx512f -DXXH_VECTOR=XXH_AVX512" make clean check || (echo This test runner does not support AVX512. && $(exit 0))

    - name: reroll code path (#240)
      run: |
        CPPFLAGS=-DXXH_REROLL=1 make clean check

    - name: tests/bench
      run: |
        make -C tests/bench


  ubuntu-misc:
    name: Linux x64 misc tests
    runs-on: ubuntu-latest
    steps:
    - uses: actions/checkout@v3 # https://github.com/actions/checkout

    - name: apt-get install
      run: |
        sudo apt-get update
        sudo apt-get install valgrind cppcheck

    - name: Environment info
      run: |
        echo && gcc --version
        echo && clang --version
        echo && valgrind --version
        echo && cppcheck --version
        echo && make -v
        echo && cat /proc/cpuinfo || echo /proc/cpuinfo is not present

    - name: cppcheck
      run: |
        # This test script ignores exit code of cppcheck.  See knowin issues
        # at the top of this file.
        make clean cppcheck || echo There are some cppcheck reports

    - name: test-mem (valgrind)
      run: |
        make clean test-mem

    - name: usan
      run: |
        make clean usan

    - name: Lint Unicode in root-dir, cli/, tests/, tests/bench/, tests/collisions/.
      run: |
        make lint-unicode

    - name: test-filename-escape
      # See also issue #695 - https://github.com/Cyan4973/xxHash/issues/695
      run: |
        make clean test-filename-escape

  ubuntu-cmake-unofficial:
    name: Linux x64 cmake unofficial build test
    runs-on: ubuntu-latest
    steps:
    - uses: actions/checkout@v3 # https://github.com/actions/checkout

    - name: Environment info
      run: |
        echo && gcc --version
        echo && cmake --version
        echo && make -v
        echo && cat /proc/cpuinfo || echo /proc/cpuinfo is not present

    - name: cmake
      run: |
        cd cmake_unofficial
        mkdir build
        cd build
        cmake ..
        CFLAGS=-Werror make
        mkdir test_install_dir
        DESTDIR=test_install_dir cmake --install .

    - name: cmake minimum version v2.8.12 test
      run: |
        mkdir -p cmake_bins
        cd cmake_bins
        wget https://cmake.org/files/v2.8/cmake-2.8.12.2-Linux-i386.tar.gz
        tar xzf cmake-2.8.12.2-Linux-i386.tar.gz
        cd ../cmake_unofficial
        mkdir -p build
        cd build
        ../../cmake_bins/cmake-2.8.12.2-Linux-i386/bin/cmake --version
        ../../cmake_bins/cmake-2.8.12.2-Linux-i386/bin/cmake ..
        ../../cmake_bins/cmake-2.8.12.2-Linux-i386/bin/cmake --build .
        mkdir -p test_install_dir
        DESTDIR=test_install_dir ../../cmake_bins/cmake-2.8.12.2-Linux-i386/bin/cmake --install .
        rm -rf *
        ../../cmake_bins/cmake-2.8.12.2-Linux-i386/bin/cmake -DCMAKE_BUILD_TYPE=Debug ..
        ../../cmake_bins/cmake-2.8.12.2-Linux-i386/bin/cmake --build .



  # Linux, { ARM, ARM64, PPC64LE, PPC64, S390X }
  # All tests are using QEMU and gcc cross compiler.

  qemu-consistency:
    name: QEMU ${{ matrix.name }}
    runs-on: ${{ matrix.os }}
    strategy:
      fail-fast: false  # 'false' means Don't stop matrix workflows even if some matrix failed.
      matrix:
        include: [
          { name: 'ARM',             xcc_pkg: gcc-arm-linux-gnueabi,        xcc: arm-linux-gnueabi-gcc,        xemu_pkg: qemu-system-arm,   xemu: qemu-arm-static,     os: ubuntu-latest, },
          { name: 'ARM64',           xcc_pkg: gcc-aarch64-linux-gnu,        xcc: aarch64-linux-gnu-gcc,        xemu_pkg: qemu-system-arm,   xemu: qemu-aarch64-static, os: ubuntu-latest, },
          { name: 'PPC64LE',         xcc_pkg: gcc-powerpc64le-linux-gnu,    xcc: powerpc64le-linux-gnu-gcc,    xemu_pkg: qemu-system-ppc,   xemu: qemu-ppc64le-static, os: ubuntu-latest, },
          { name: 'PPC64',           xcc_pkg: gcc-powerpc64-linux-gnu,      xcc: powerpc64-linux-gnu-gcc,      xemu_pkg: qemu-system-ppc,   xemu: qemu-ppc64-static,   os: ubuntu-latest, },
          { name: 'S390X',           xcc_pkg: gcc-s390x-linux-gnu,          xcc: s390x-linux-gnu-gcc,          xemu_pkg: qemu-system-s390x, xemu: qemu-s390x-static,   os: ubuntu-latest, },
          { name: 'MIPS',            xcc_pkg: gcc-mips-linux-gnu,           xcc: mips-linux-gnu-gcc,           xemu_pkg: qemu-system-mips,  xemu: qemu-mips-static,    os: ubuntu-latest, },
          { name: 'M68K',            xcc_pkg: gcc-m68k-linux-gnu,           xcc: m68k-linux-gnu-gcc,           xemu_pkg: qemu-system-m68k,  xemu: qemu-m68k-static,    os: ubuntu-latest, },

          { name: 'ARM, gcc-10',     xcc_pkg: gcc-10-arm-linux-gnueabi,     xcc: arm-linux-gnueabi-gcc-10,     xemu_pkg: qemu-system-arm,   xemu: qemu-arm-static,     os: ubuntu-20.04, },
          { name: 'ARM64, gcc-10',   xcc_pkg: gcc-10-aarch64-linux-gnu,     xcc: aarch64-linux-gnu-gcc-10,     xemu_pkg: qemu-system-arm,   xemu: qemu-aarch64-static, os: ubuntu-20.04, },
          { name: 'PPC64LE, gcc-10', xcc_pkg: gcc-10-powerpc64le-linux-gnu, xcc: powerpc64le-linux-gnu-gcc-10, xemu_pkg: qemu-system-ppc,   xemu: qemu-ppc64le-static, os: ubuntu-20.04, },
          { name: 'PPC64, gcc-10',   xcc_pkg: gcc-10-powerpc64-linux-gnu,   xcc: powerpc64-linux-gnu-gcc-10,   xemu_pkg: qemu-system-ppc,   xemu: qemu-ppc64-static,   os: ubuntu-20.04, },
          { name: 'S390X, gcc-10',   xcc_pkg: gcc-10-s390x-linux-gnu,       xcc: s390x-linux-gnu-gcc-10,       xemu_pkg: qemu-system-s390x, xemu: qemu-s390x-static,   os: ubuntu-20.04, },
          { name: 'MIPS, gcc-10',    xcc_pkg: gcc-10-mips-linux-gnu,        xcc: mips-linux-gnu-gcc-10,        xemu_pkg: qemu-system-mips,  xemu: qemu-mips-static,    os: ubuntu-20.04, },

          { name: 'ARM, gcc-9',      xcc_pkg: gcc-9-arm-linux-gnueabi,      xcc: arm-linux-gnueabi-gcc-9,      xemu_pkg: qemu-system-arm,   xemu: qemu-arm-static,     os: ubuntu-20.04, },
          { name: 'ARM64, gcc-9',    xcc_pkg: gcc-9-aarch64-linux-gnu,      xcc: aarch64-linux-gnu-gcc-9,      xemu_pkg: qemu-system-arm,   xemu: qemu-aarch64-static, os: ubuntu-20.04, },
          { name: 'PPC64LE, gcc-9',  xcc_pkg: gcc-9-powerpc64le-linux-gnu,  xcc: powerpc64le-linux-gnu-gcc-9,  xemu_pkg: qemu-system-ppc,   xemu: qemu-ppc64le-static, os: ubuntu-20.04, },
          { name: 'PPC64, gcc-9',    xcc_pkg: gcc-9-powerpc64-linux-gnu,    xcc: powerpc64-linux-gnu-gcc-9,    xemu_pkg: qemu-system-ppc,   xemu: qemu-ppc64-static,   os: ubuntu-20.04, },
          { name: 'S390X, gcc-9',    xcc_pkg: gcc-9-s390x-linux-gnu,        xcc: s390x-linux-gnu-gcc-9,        xemu_pkg: qemu-system-s390x, xemu: qemu-s390x-static,   os: ubuntu-20.04, },
          { name: 'MIPS, gcc-9',     xcc_pkg: gcc-9-mips-linux-gnu,         xcc: mips-linux-gnu-gcc-9,         xemu_pkg: qemu-system-mips,  xemu: qemu-mips-static,    os: ubuntu-20.04, },

          { name: 'ARM, gcc-8',      xcc_pkg: gcc-8-arm-linux-gnueabi,      xcc: arm-linux-gnueabi-gcc-8,      xemu_pkg: qemu-system-arm,   xemu: qemu-arm-static,     os: ubuntu-20.04, },
          { name: 'ARM64, gcc-8',    xcc_pkg: gcc-8-aarch64-linux-gnu,      xcc: aarch64-linux-gnu-gcc-8,      xemu_pkg: qemu-system-arm,   xemu: qemu-aarch64-static, os: ubuntu-20.04, },
          { name: 'PPC64LE, gcc-8',  xcc_pkg: gcc-8-powerpc64le-linux-gnu,  xcc: powerpc64le-linux-gnu-gcc-8,  xemu_pkg: qemu-system-ppc,   xemu: qemu-ppc64le-static, os: ubuntu-20.04, },
          { name: 'PPC64, gcc-8',    xcc_pkg: gcc-8-powerpc64-linux-gnu,    xcc: powerpc64-linux-gnu-gcc-8,    xemu_pkg: qemu-system-ppc,   xemu: qemu-ppc64-static,   os: ubuntu-20.04, },
          { name: 'S390X, gcc-8',    xcc_pkg: gcc-8-s390x-linux-gnu,        xcc: s390x-linux-gnu-gcc-8,        xemu_pkg: qemu-system-s390x, xemu: qemu-s390x-static,   os: ubuntu-20.04, },
          # ubuntu-20.04 fails to retrieve gcc-8-mips-linux-gnu for some reason.
          # { name: 'MIPS, gcc-8',   xcc_pkg: gcc-8-mips-linux-gnu,         xcc: mips-linux-gnu-gcc-8,         xemu_pkg: qemu-system-mips,  xemu: qemu-mips-static,    os: ubuntu-20.04, },
        ]
    env:                        # Set environment variables
      XCC: ${{ matrix.xcc }}
      XEMU: ${{ matrix.xemu }}
    steps:
    - uses: actions/checkout@v3 # https://github.com/actions/checkout
    - name: apt update & install (1)
      run: |
        sudo apt-get update
        sudo apt-get install gcc-multilib g++-multilib qemu-utils qemu-user-static

    - name: Environment info (1)
      run: |
        echo && apt-cache search "^gcc-" | grep "linux" | sort

    - name: apt update & install (2)
      run: |
        sudo apt-get install ${{ matrix.xcc_pkg }} ${{ matrix.xemu_pkg }}

    - name: Environment info (2)
      run: |
        echo && which $XCC
        echo && $XCC --version
        echo && $XCC -v  # Show built-in specs
        echo && which $XEMU
        echo && $XEMU --version

    - name: ARM (XXH_VECTOR=[ scalar, NEON ])
      if: ${{ matrix.name == 'ARM' }}
      run: |
        CPPFLAGS="-DXXH_VECTOR=XXH_SCALAR" LDFLAGS="-static" CC=$XCC RUN_ENV=$XEMU make clean check
        CPPFLAGS="-DXXH_VECTOR=XXH_NEON" CFLAGS="-O3 -march=armv7-a -fPIC -mfloat-abi=softfp -mfpu=neon-vfpv4" LDFLAGS="-static" CC=$XCC RUN_ENV=$XEMU make clean check

    - name: ARM64 (XXH_VECTOR=[ scalar, NEON, SVE ])
      if: ${{ matrix.name == 'ARM64' }}
      run: |
        CPPFLAGS="-DXXH_VECTOR=XXH_SCALAR" LDFLAGS="-static" CC=$XCC RUN_ENV=$XEMU make clean check
        CPPFLAGS="-DXXH_VECTOR=XXH_NEON" LDFLAGS="-static" CC=$XCC RUN_ENV=$XEMU make clean check
        CPPFLAGS="-DXXH_VECTOR=XXH_SVE" LDFLAGS="-static" CC=$XCC RUN_ENV="$XEMU -cpu max,sve128=on,sve256=off,sve512=off,sve1024=off,sve2048=off" make clean check
        CPPFLAGS="-DXXH_VECTOR=XXH_SVE" LDFLAGS="-static" CC=$XCC RUN_ENV="$XEMU -cpu max,sve128=on,sve256=on,sve512=off,sve1024=off,sve2048=off" make clean check
        CPPFLAGS="-DXXH_VECTOR=XXH_SVE" LDFLAGS="-static" CC=$XCC RUN_ENV="$XEMU -cpu max,sve128=on,sve256=on,sve512=on,sve1024=off,sve2048=off" make clean check
        CPPFLAGS="-DXXH_VECTOR=XXH_SVE" LDFLAGS="-static" CC=$XCC RUN_ENV="$XEMU -cpu max,sve128=on,sve256=on,sve512=on,sve1024=on,sve2048=off" make clean check
        CPPFLAGS="-DXXH_VECTOR=XXH_SVE" LDFLAGS="-static" CC=$XCC RUN_ENV="$XEMU -cpu max,sve128=on,sve256=on,sve512=on,sve1024=on,sve2048=on" make clean check

    - name: ${{ matrix.name }} (XXH_VECTOR=[ scalar, VSX ])
      if: ${{ startsWith(matrix.name, 'PPC64') }}
      run: |
        CPPFLAGS="-DXXH_VECTOR=XXH_SCALAR" LDFLAGS="-static" CC=$XCC RUN_ENV=$XEMU make clean check
        CPPFLAGS="-DXXH_VECTOR=XXH_VSX" CFLAGS="-O3 -maltivec -mvsx -mpower8-vector -mcpu=power8" LDFLAGS="-static" CC=$XCC RUN_ENV=$XEMU make clean check

    - name: S390X (XXH_VECTOR=[ scalar, VSX ])
      if: ${{ matrix.name == 'S390X' }}
      run: |
        CPPFLAGS="-DXXH_VECTOR=XXH_SCALAR" LDFLAGS="-static" CC=$XCC RUN_ENV=$XEMU make clean check
        CPPFLAGS=-DXXH_VECTOR=XXH_VSX CFLAGS="-O3 -march=arch11 -mzvector" LDFLAGS="-static" CC=$XCC RUN_ENV=$XEMU make clean check

    - name: MIPS (XXH_VECTOR=[ scalar ])
      if: ${{ matrix.name == 'MIPS' }}
      run: |
        LDFLAGS="-static" CC=$XCC RUN_ENV=$XEMU make clean check

    - name: M68K (XXH_VECTOR=[ scalar ])
      if: ${{ matrix.name == 'M68K' }}
      run: |
        LDFLAGS="-static" CC=$XCC RUN_ENV=$XEMU make clean check


  # macOS, { 11 }

  macos-general:
    name: ${{ matrix.system.os }}
    runs-on: ${{ matrix.system.os }}
    strategy:
      fail-fast: false  # 'false' means Don't stop matrix workflows even if some matrix failed.
      matrix:
        system: [
          { os: macos-11    },
          { os: macos-12    },
        ]
    steps:
    - uses: actions/checkout@v3

    - name: Environment info
      run: |
        echo && clang --version
        echo && sysctl -a | grep machdep.cpu   # cpuinfo

    - name: make
      run: |
        CFLAGS="-Werror" make clean default

    - name: make test
      run: |
        # test scenario where "stdout" is not the console
        make clean test MOREFLAGS='-Werror' | tee


  # Windows, { VC++2022, VC++2019, VC++2017 } x { x64, Win32, ARM, ARM64 }
  #
  # - Default shell for Windows environment is PowerShell Core.
  #   https://docs.github.com/en/actions/reference/workflow-syntax-for-github-actions#using-a-specific-shell
  #
  # - "windows-2022" uses Visual Studio 2022.
  #   https://github.com/actions/virtual-environments/blob/main/images/win/Windows2022-Readme.md#visual-studio-enterprise-2022
  #
  # - "windows-2019" uses Visual Studio 2019.
  #   https://github.com/actions/virtual-environments/blob/main/images/win/Windows2019-Readme.md#visual-studio-enterprise-2019

  windows-visualc-general:
    name: ${{ matrix.system.vc }}, ${{ matrix.arch }}
    runs-on: ${{ matrix.system.os }}   # Runs-on foreach value of strategy.matrix.system.os
    strategy:
      fail-fast: false  # 'false' means Don't stop matrix workflows even if some matrix failed.
      matrix:
        system: [
          { os: windows-2022, vc: "VC++ 2022", clangcl: 'false', }, # CMake failed to configure clang-cl with VC++2022.
          { os: windows-2019, vc: "VC++ 2019", clangcl: 'true',  },
        ]
        arch: [ x64, Win32, ARM, ARM64 ]
    steps:
    - uses: actions/checkout@v3

    - name: Build ${{ matrix.system.os }}, ${{ matrix.arch }}
      run: |
        cd cmake_unofficial
        mkdir build
        cd build
        cmake .. -DCMAKE_BUILD_TYPE=Release -A ${{ matrix.arch }} -DXXHASH_C_FLAGS="/WX"
        cmake --build . --config Release

    - name: Test
      # Run benchmark for testing only if target arch is x64 or Win32.
      if: ${{ matrix.arch == 'x64' || matrix.arch == 'Win32' }}
      run: |
        .\cmake_unofficial\build\Release\xxhsum.exe -bi1

    - name: Build ${{ matrix.system.os }}, clang-cl, ${{ matrix.arch }}
      if: ${{ matrix.system.clangcl == 'true' }}
      run: |
        cd cmake_unofficial
        mkdir build-clang-cl
        cd build-clang-cl
        cmake .. -DCMAKE_BUILD_TYPE=Release -A x64 -DCMAKE_GENERATOR_TOOLSET=ClangCL
        cmake --build . --config Release

    - name: Test (clang-cl)
      # Run benchmark for testing only if target arch is x64 or Win32.
      if: ${{ matrix.system.clangcl == 'true' && ( matrix.arch == 'x64' || matrix.arch == 'Win32' ) }}
      run: |
        .\cmake_unofficial\build-clang-cl\Release\xxhsum.exe -bi1


  # Windows, { mingw64, mingw32 }
  #
  # - Shell for msys2 is sh (msys2).  defaults.run.shell is for this setting.
  #
  # https://github.com/msys2/MINGW-packages/blob/master/.github/workflows/main.yml
  # https://github.com/actions/starter-workflows/issues/95

  windows-msys2-general:
    name: Windows ${{ matrix.msystem }}
    runs-on: windows-latest
    strategy:
      fail-fast: false  # 'false' means Don't stop matrix workflows even if some matrix failed.
      matrix:
        include: [
          { msystem: mingw64, toolchain: mingw-w64-x86_64-toolchain },
          { msystem: mingw32, toolchain: mingw-w64-i686-toolchain },
        ]
    defaults:
      run:
        shell: msys2 {0}
    steps:
      - uses: actions/checkout@v3  # https://github.com/actions/checkout
      - uses: msys2/setup-msys2@v2 # https://github.com/msys2/setup-msys2
        with:
          msystem: MSYS
          install: mingw-w64-i686-make ${{ matrix.toolchain }}
          update: true

      - name: Update
        run: |
          pacman --noconfirm -Suuy
          pacman --noconfirm -Suu

      - name: mingw64
        if: ${{ matrix.msystem == 'mingw64' }}
        run: |
          PATH=/mingw64/bin:$PATH /mingw32/bin/mingw32-make clean test MOREFLAGS=-Werror
          PATH=/mingw64/bin:$PATH /mingw32/bin/mingw32-make -C tests/bench
          # Abort if result of "file ./xxhsum.exe" doesn't contain 'x86-64'.
          # Expected output is "./xxhsum.exe: PE32+ executable (console) x86-64, for MS Windows"
          file ./xxhsum.exe | grep -q 'x86-64' || $(exit 1)
          ./xxhsum.exe --version

      - name: mingw32
        if: ${{ matrix.msystem == 'mingw32' }}
        run: |
          PATH=/mingw32/bin:$PATH /mingw32/bin/mingw32-make.exe clean test MOREFLAGS=-Werror
          PATH=/mingw32/bin:$PATH /mingw32/bin/mingw32-make.exe -C tests/bench
          # Abort if result of "file ./xxhsum.exe" doesn't contain '80386'.
          # Expected output is "./xxhsum.exe: PE32 executable (console) Intel 80386, for MS Windows"
          file ./xxhsum.exe | grep -q '80386' || $(exit 1)
          ./xxhsum.exe --version

  tipi-build-linux:
    name: tipi.build project build and dependency resolution
    runs-on: ubuntu-latest
    container: tipibuild/tipi-ubuntu

    env:
      HOME: /root

    steps:
      - uses: actions/checkout@v3
        # FIX: we currently need a full clone
        with:
          fetch-depth: '0'
      - run: |
          mkdir -p /usr/local/share/.tipi
          # FIX: Hack for github action
          git config --global --add safe.directory /usr/local/share/.tipi
          git config --global --add safe.directory /__w/xxHash/xxHash/

      # checking if the xxHash project builds and passes tests
      - name: Build as project target linux-cxx17 (run test multiInclude)
        run: tipi . --dont-upgrade --verbose --test multiInclude -t linux-cxx17

      - name: Build as project target linux-cxx20 (run test multiInclude)
        run: tipi . --dont-upgrade --verbose --test multiInclude -t linux-cxx20

      - name: Cleanup project builds
        run: rm -r ./build

      # trying if pulling the dependency with tipi works properly
      #
      # note: the xxhashsum sources include xxhash using a #include "../xxhash.h"
      # this defeats the purpose of this test AND because a bug post tipi v0.0.35
      # because of source mirroring (not) supporting relative include to locations
      # outside of the project tree.
      #
      # because of this we create a copy of the ./cli and apply some sed magic
      # to make the includes proper 'library' includes to simulate what someone
      # consuming xxHash would do
      #
      # e.g. turning #include "../xxhash.h" => #include <xxhash.h>
      - name: Build as dependency
        run: |
          cp -a ./cli ./cli-tipi
          cd ./cli-tipi
          find ./ -type f -iname "*.c" | xargs sed -i 's;"../xxhash.h";<xxhash.h>;g'
          tipi . --dont-upgrade --verbose -t linux-cxx17
          ./build/linux-cxx17/bin/xsum_os_specific<|MERGE_RESOLUTION|>--- conflicted
+++ resolved
@@ -73,16 +73,10 @@
 
           # gcc
           { pkgs: '',                                  cc: gcc,       cxx: g++,         avx512: 'true',  os: ubuntu-latest, },
-<<<<<<< HEAD
           { pkgs: 'gcc-12  g++-12  lib32gcc-12-dev',   cc: gcc-12,    cxx: g++-12,      avx512: 'true',  os: ubuntu-22.04,  },
-          { pkgs: 'gcc-11  g++-11  lib32gcc-11-dev',   cc: gcc-11,    cxx: g++-11,      avx512: 'true',  os: ubuntu-20.04,  },
-          { pkgs: 'gcc-10  g++-10  lib32gcc-10-dev',   cc: gcc-10,    cxx: g++-10,      avx512: 'true',  os: ubuntu-20.04,  },
-          { pkgs: 'gcc-9   g++-9   lib32gcc-9-dev',    cc: gcc-9,     cxx: g++-9,       avx512: 'true',  os: ubuntu-20.04,  },
-=======
           { pkgs: 'gcc-11  g++-11  lib32gcc-11-dev',   cc: gcc-11,    cxx: g++-11,      avx512: 'true',  os: ubuntu-22.04,  },
           { pkgs: 'gcc-10  g++-10  lib32gcc-10-dev',   cc: gcc-10,    cxx: g++-10,      avx512: 'true',  os: ubuntu-22.04,  },
           { pkgs: 'gcc-9   g++-9   lib32gcc-9-dev',    cc: gcc-9,     cxx: g++-9,       avx512: 'true',  os: ubuntu-22.04,  },
->>>>>>> ca917432
           { pkgs: 'gcc-8   g++-8   lib32gcc-8-dev',    cc: gcc-8,     cxx: g++-8,       avx512: 'true',  os: ubuntu-20.04,  },
           { pkgs: 'gcc-7   g++-7   lib32gcc-7-dev',    cc: gcc-7,     cxx: g++-7,       avx512: 'true',  os: ubuntu-20.04,  },
 
