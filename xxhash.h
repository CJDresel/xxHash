/*
 * xxHash - Extremely Fast Hash algorithm
 * Header File
 * Copyright (C) 2012-2020 Yann Collet
 *
 * BSD 2-Clause License (https://www.opensource.org/licenses/bsd-license.php)
 *
 * Redistribution and use in source and binary forms, with or without
 * modification, are permitted provided that the following conditions are
 * met:
 *
 *    * Redistributions of source code must retain the above copyright
 *      notice, this list of conditions and the following disclaimer.
 *    * Redistributions in binary form must reproduce the above
 *      copyright notice, this list of conditions and the following disclaimer
 *      in the documentation and/or other materials provided with the
 *      distribution.
 *
 * THIS SOFTWARE IS PROVIDED BY THE COPYRIGHT HOLDERS AND CONTRIBUTORS
 * "AS IS" AND ANY EXPRESS OR IMPLIED WARRANTIES, INCLUDING, BUT NOT
 * LIMITED TO, THE IMPLIED WARRANTIES OF MERCHANTABILITY AND FITNESS FOR
 * A PARTICULAR PURPOSE ARE DISCLAIMED. IN NO EVENT SHALL THE COPYRIGHT
 * OWNER OR CONTRIBUTORS BE LIABLE FOR ANY DIRECT, INDIRECT, INCIDENTAL,
 * SPECIAL, EXEMPLARY, OR CONSEQUENTIAL DAMAGES (INCLUDING, BUT NOT
 * LIMITED TO, PROCUREMENT OF SUBSTITUTE GOODS OR SERVICES; LOSS OF USE,
 * DATA, OR PROFITS; OR BUSINESS INTERRUPTION) HOWEVER CAUSED AND ON ANY
 * THEORY OF LIABILITY, WHETHER IN CONTRACT, STRICT LIABILITY, OR TORT
 * (INCLUDING NEGLIGENCE OR OTHERWISE) ARISING IN ANY WAY OUT OF THE USE
 * OF THIS SOFTWARE, EVEN IF ADVISED OF THE POSSIBILITY OF SUCH DAMAGE.
 *
 * You can contact the author at:
 *   - xxHash homepage: https://www.xxhash.com
 *   - xxHash source repository: https://github.com/Cyan4973/xxHash
 */
/*!
 * @mainpage xxHash
 *
 * @file xxhash.h
 * xxHash prototypes and implementation
 */
/* TODO: update */
/* Notice extracted from xxHash homepage:

xxHash is an extremely fast hash algorithm, running at RAM speed limits.
It also successfully passes all tests from the SMHasher suite.

Comparison (single thread, Windows Seven 32 bits, using SMHasher on a Core 2 Duo @3GHz)

Name            Speed       Q.Score   Author
xxHash          5.4 GB/s     10
CrapWow         3.2 GB/s      2       Andrew
MurmurHash 3a   2.7 GB/s     10       Austin Appleby
SpookyHash      2.0 GB/s     10       Bob Jenkins
SBox            1.4 GB/s      9       Bret Mulvey
Lookup3         1.2 GB/s      9       Bob Jenkins
SuperFastHash   1.2 GB/s      1       Paul Hsieh
CityHash64      1.05 GB/s    10       Pike & Alakuijala
FNV             0.55 GB/s     5       Fowler, Noll, Vo
CRC32           0.43 GB/s     9
MD5-32          0.33 GB/s    10       Ronald L. Rivest
SHA1-32         0.28 GB/s    10

Q.Score is a measure of quality of the hash function.
It depends on successfully passing SMHasher test set.
10 is a perfect score.

Note: SMHasher's CRC32 implementation is not the fastest one.
Other speed-oriented implementations can be faster,
especially in combination with PCLMUL instruction:
https://fastcompression.blogspot.com/2019/03/presenting-xxh3.html?showComment=1552696407071#c3490092340461170735

A 64-bit version, named XXH64, is available since r35.
It offers much better speed, but for 64-bit applications only.
Name     Speed on 64 bits    Speed on 32 bits
XXH64       13.8 GB/s            1.9 GB/s
XXH32        6.8 GB/s            6.0 GB/s
*/

#if defined (__cplusplus)
extern "C" {
#endif

/* ****************************
 *  INLINE mode
 ******************************/
/*!
 * XXH_INLINE_ALL (and XXH_PRIVATE_API)
 * Use these build macros to inline xxhash into the target unit.
 * Inlining improves performance on small inputs, especially when the length is
 * expressed as a compile-time constant:
 *
 *      https://fastcompression.blogspot.com/2018/03/xxhash-for-small-keys-impressive-power.html
 *
 * It also keeps xxHash symbols private to the unit, so they are not exported.
 *
 * Usage:
 *     #define XXH_INLINE_ALL
 *     #include "xxhash.h"
 *
 * Do not compile and link xxhash.o as a separate object, as it is not useful.
 */
#if (defined(XXH_INLINE_ALL) || defined(XXH_PRIVATE_API)) \
    && !defined(XXH_INLINE_ALL_31684351384)
   /* this section should be traversed only once */
#  define XXH_INLINE_ALL_31684351384
   /* give access to the advanced API, required to compile implementations */
#  undef XXH_STATIC_LINKING_ONLY   /* avoid macro redef */
#  define XXH_STATIC_LINKING_ONLY
   /* make all functions private */
#  undef XXH_PUBLIC_API
#  if defined(__GNUC__)
#    define XXH_PUBLIC_API static __inline __attribute__((unused))
#  elif defined (__cplusplus) || (defined (__STDC_VERSION__) && (__STDC_VERSION__ >= 199901L) /* C99 */)
#    define XXH_PUBLIC_API static inline
#  elif defined(_MSC_VER)
#    define XXH_PUBLIC_API static __inline
#  else
     /* note: this version may generate warnings for unused static functions */
#    define XXH_PUBLIC_API static
#  endif

   /*
    * This part deals with the special case where a unit wants to inline xxHash,
    * but "xxhash.h" has previously been included without XXH_INLINE_ALL,
    * such as part of some previously included *.h header file.
    * Without further action, the new include would just be ignored,
    * and functions would effectively _not_ be inlined (silent failure).
    * The following macros solve this situation by prefixing all inlined names,
    * avoiding naming collision with previous inclusions.
    */
   /* Before that, we unconditionally #undef all symbols,
    * in case they were already defined with XXH_NAMESPACE.
    * They will then be redefined for XXH_INLINE_ALL
    */
#  undef XXH_versionNumber
    /* XXH32 */
#  undef XXH32
#  undef XXH32_createState
#  undef XXH32_freeState
#  undef XXH32_reset
#  undef XXH32_update
#  undef XXH32_digest
#  undef XXH32_copyState
#  undef XXH32_canonicalFromHash
#  undef XXH32_hashFromCanonical
    /* XXH64 */
#  undef XXH64
#  undef XXH64_createState
#  undef XXH64_freeState
#  undef XXH64_reset
#  undef XXH64_update
#  undef XXH64_digest
#  undef XXH64_copyState
#  undef XXH64_canonicalFromHash
#  undef XXH64_hashFromCanonical
    /* XXH3_64bits */
#  undef XXH3_64bits
#  undef XXH3_64bits_withSecret
#  undef XXH3_64bits_withSeed
#  undef XXH3_64bits_withSecretandSeed
#  undef XXH3_createState
#  undef XXH3_freeState
#  undef XXH3_copyState
#  undef XXH3_64bits_reset
#  undef XXH3_64bits_reset_withSeed
#  undef XXH3_64bits_reset_withSecret
#  undef XXH3_64bits_update
#  undef XXH3_64bits_digest
#  undef XXH3_generateSecret
    /* XXH3_128bits */
#  undef XXH128
#  undef XXH3_128bits
#  undef XXH3_128bits_withSeed
#  undef XXH3_128bits_withSecret
#  undef XXH3_128bits_reset
#  undef XXH3_128bits_reset_withSeed
#  undef XXH3_128bits_reset_withSecret
#  undef XXH3_128bits_reset_withSecretandSeed
#  undef XXH3_128bits_update
#  undef XXH3_128bits_digest
#  undef XXH128_isEqual
#  undef XXH128_cmp
#  undef XXH128_canonicalFromHash
#  undef XXH128_hashFromCanonical
    /* Finally, free the namespace itself */
#  undef XXH_NAMESPACE

    /* employ the namespace for XXH_INLINE_ALL */
#  define XXH_NAMESPACE XXH_INLINE_
   /*
    * Some identifiers (enums, type names) are not symbols,
    * but they must nonetheless be renamed to avoid redeclaration.
    * Alternative solution: do not redeclare them.
    * However, this requires some #ifdefs, and has a more dispersed impact.
    * Meanwhile, renaming can be achieved in a single place.
    */
#  define XXH_IPREF(Id)   XXH_NAMESPACE ## Id
#  define XXH_OK XXH_IPREF(XXH_OK)
#  define XXH_ERROR XXH_IPREF(XXH_ERROR)
#  define XXH_errorcode XXH_IPREF(XXH_errorcode)
#  define XXH32_canonical_t  XXH_IPREF(XXH32_canonical_t)
#  define XXH64_canonical_t  XXH_IPREF(XXH64_canonical_t)
#  define XXH128_canonical_t XXH_IPREF(XXH128_canonical_t)
#  define XXH32_state_s XXH_IPREF(XXH32_state_s)
#  define XXH32_state_t XXH_IPREF(XXH32_state_t)
#  define XXH64_state_s XXH_IPREF(XXH64_state_s)
#  define XXH64_state_t XXH_IPREF(XXH64_state_t)
#  define XXH3_state_s  XXH_IPREF(XXH3_state_s)
#  define XXH3_state_t  XXH_IPREF(XXH3_state_t)
#  define XXH128_hash_t XXH_IPREF(XXH128_hash_t)
   /* Ensure the header is parsed again, even if it was previously included */
#  undef XXHASH_H_5627135585666179
#  undef XXHASH_H_STATIC_13879238742
#endif /* XXH_INLINE_ALL || XXH_PRIVATE_API */



/* ****************************************************************
 *  Stable API
 *****************************************************************/
#ifndef XXHASH_H_5627135585666179
#define XXHASH_H_5627135585666179 1


/*!
 * @defgroup public Public API
 * Contains details on the public xxHash functions.
 * @{
 */
/* specific declaration modes for Windows */
#if !defined(XXH_INLINE_ALL) && !defined(XXH_PRIVATE_API)
#  if defined(WIN32) && defined(_MSC_VER) && (defined(XXH_IMPORT) || defined(XXH_EXPORT))
#    ifdef XXH_EXPORT
#      define XXH_PUBLIC_API __declspec(dllexport)
#    elif XXH_IMPORT
#      define XXH_PUBLIC_API __declspec(dllimport)
#    endif
#  else
#    define XXH_PUBLIC_API   /* do nothing */
#  endif
#endif

#ifdef XXH_DOXYGEN
/*!
 * @brief Emulate a namespace by transparently prefixing all symbols.
 *
 * If you want to include _and expose_ xxHash functions from within your own
 * library, but also want to avoid symbol collisions with other libraries which
 * may also include xxHash, you can use XXH_NAMESPACE to automatically prefix
 * any public symbol from xxhash library with the value of XXH_NAMESPACE
 * (therefore, avoid empty or numeric values).
 *
 * Note that no change is required within the calling program as long as it
 * includes `xxhash.h`: Regular symbol names will be automatically translated
 * by this header.
 */
#  define XXH_NAMESPACE /* YOUR NAME HERE */
#  undef XXH_NAMESPACE
#endif

#ifdef XXH_NAMESPACE
#  define XXH_CAT(A,B) A##B
#  define XXH_NAME2(A,B) XXH_CAT(A,B)
#  define XXH_versionNumber XXH_NAME2(XXH_NAMESPACE, XXH_versionNumber)
/* XXH32 */
#  define XXH32 XXH_NAME2(XXH_NAMESPACE, XXH32)
#  define XXH32_createState XXH_NAME2(XXH_NAMESPACE, XXH32_createState)
#  define XXH32_freeState XXH_NAME2(XXH_NAMESPACE, XXH32_freeState)
#  define XXH32_reset XXH_NAME2(XXH_NAMESPACE, XXH32_reset)
#  define XXH32_update XXH_NAME2(XXH_NAMESPACE, XXH32_update)
#  define XXH32_digest XXH_NAME2(XXH_NAMESPACE, XXH32_digest)
#  define XXH32_copyState XXH_NAME2(XXH_NAMESPACE, XXH32_copyState)
#  define XXH32_canonicalFromHash XXH_NAME2(XXH_NAMESPACE, XXH32_canonicalFromHash)
#  define XXH32_hashFromCanonical XXH_NAME2(XXH_NAMESPACE, XXH32_hashFromCanonical)
/* XXH64 */
#  define XXH64 XXH_NAME2(XXH_NAMESPACE, XXH64)
#  define XXH64_createState XXH_NAME2(XXH_NAMESPACE, XXH64_createState)
#  define XXH64_freeState XXH_NAME2(XXH_NAMESPACE, XXH64_freeState)
#  define XXH64_reset XXH_NAME2(XXH_NAMESPACE, XXH64_reset)
#  define XXH64_update XXH_NAME2(XXH_NAMESPACE, XXH64_update)
#  define XXH64_digest XXH_NAME2(XXH_NAMESPACE, XXH64_digest)
#  define XXH64_copyState XXH_NAME2(XXH_NAMESPACE, XXH64_copyState)
#  define XXH64_canonicalFromHash XXH_NAME2(XXH_NAMESPACE, XXH64_canonicalFromHash)
#  define XXH64_hashFromCanonical XXH_NAME2(XXH_NAMESPACE, XXH64_hashFromCanonical)
/* XXH3_64bits */
#  define XXH3_64bits XXH_NAME2(XXH_NAMESPACE, XXH3_64bits)
#  define XXH3_64bits_withSecret XXH_NAME2(XXH_NAMESPACE, XXH3_64bits_withSecret)
#  define XXH3_64bits_withSeed XXH_NAME2(XXH_NAMESPACE, XXH3_64bits_withSeed)
#  define XXH3_64bits_withSecretandSeed XXH_NAME2(XXH_NAMESPACE, XXH3_64bits_withSecretandSeed)
#  define XXH3_createState XXH_NAME2(XXH_NAMESPACE, XXH3_createState)
#  define XXH3_freeState XXH_NAME2(XXH_NAMESPACE, XXH3_freeState)
#  define XXH3_copyState XXH_NAME2(XXH_NAMESPACE, XXH3_copyState)
#  define XXH3_64bits_reset XXH_NAME2(XXH_NAMESPACE, XXH3_64bits_reset)
#  define XXH3_64bits_reset_withSeed XXH_NAME2(XXH_NAMESPACE, XXH3_64bits_reset_withSeed)
#  define XXH3_64bits_reset_withSecret XXH_NAME2(XXH_NAMESPACE, XXH3_64bits_reset_withSecret)
#  define XXH3_64bits_reset_withSecretandSeed XXH_NAME2(XXH_NAMESPACE, XXH3_64bits_reset_withSecretandSeed)
#  define XXH3_64bits_update XXH_NAME2(XXH_NAMESPACE, XXH3_64bits_update)
#  define XXH3_64bits_digest XXH_NAME2(XXH_NAMESPACE, XXH3_64bits_digest)
#  define XXH3_generateSecret XXH_NAME2(XXH_NAMESPACE, XXH3_generateSecret)
#  define XXH3_generateSecret_fromSeed XXH_NAME2(XXH_NAMESPACE, XXH3_generateSecret_fromSeed)
/* XXH3_128bits */
#  define XXH128 XXH_NAME2(XXH_NAMESPACE, XXH128)
#  define XXH3_128bits XXH_NAME2(XXH_NAMESPACE, XXH3_128bits)
#  define XXH3_128bits_withSeed XXH_NAME2(XXH_NAMESPACE, XXH3_128bits_withSeed)
#  define XXH3_128bits_withSecret XXH_NAME2(XXH_NAMESPACE, XXH3_128bits_withSecret)
#  define XXH3_128bits_withSecretandSeed XXH_NAME2(XXH_NAMESPACE, XXH3_128bits_withSecretandSeed)
#  define XXH3_128bits_reset XXH_NAME2(XXH_NAMESPACE, XXH3_128bits_reset)
#  define XXH3_128bits_reset_withSeed XXH_NAME2(XXH_NAMESPACE, XXH3_128bits_reset_withSeed)
#  define XXH3_128bits_reset_withSecret XXH_NAME2(XXH_NAMESPACE, XXH3_128bits_reset_withSecret)
#  define XXH3_128bits_reset_withSecretandSeed XXH_NAME2(XXH_NAMESPACE, XXH3_128bits_reset_withSecretandSeed)
#  define XXH3_128bits_update XXH_NAME2(XXH_NAMESPACE, XXH3_128bits_update)
#  define XXH3_128bits_digest XXH_NAME2(XXH_NAMESPACE, XXH3_128bits_digest)
#  define XXH128_isEqual XXH_NAME2(XXH_NAMESPACE, XXH128_isEqual)
#  define XXH128_cmp     XXH_NAME2(XXH_NAMESPACE, XXH128_cmp)
#  define XXH128_canonicalFromHash XXH_NAME2(XXH_NAMESPACE, XXH128_canonicalFromHash)
#  define XXH128_hashFromCanonical XXH_NAME2(XXH_NAMESPACE, XXH128_hashFromCanonical)
#endif


/* *************************************
*  Version
***************************************/
#define XXH_VERSION_MAJOR    0
#define XXH_VERSION_MINOR    8
#define XXH_VERSION_RELEASE  1
#define XXH_VERSION_NUMBER  (XXH_VERSION_MAJOR *100*100 + XXH_VERSION_MINOR *100 + XXH_VERSION_RELEASE)

/*!
 * @brief Obtains the xxHash version.
 *
 * This is mostly useful when xxHash is compiled as a shared library,
 * since the returned value comes from the library, as opposed to header file.
 *
 * @return `XXH_VERSION_NUMBER` of the invoked library.
 */
XXH_PUBLIC_API unsigned XXH_versionNumber (void);


/* ****************************
*  Common basic types
******************************/
#include <stddef.h>   /* size_t */
typedef enum { XXH_OK=0, XXH_ERROR } XXH_errorcode;


/*-**********************************************************************
*  32-bit hash
************************************************************************/
#if defined(XXH_DOXYGEN) /* Don't show <stdint.h> include */
/*!
 * @brief An unsigned 32-bit integer.
 *
 * Not necessarily defined to `uint32_t` but functionally equivalent.
 */
typedef uint32_t XXH32_hash_t;

#elif !defined (__VMS) \
  && (defined (__cplusplus) \
  || (defined (__STDC_VERSION__) && (__STDC_VERSION__ >= 199901L) /* C99 */) )
#   include <stdint.h>
    typedef uint32_t XXH32_hash_t;

#else
#   include <limits.h>
#   if UINT_MAX == 0xFFFFFFFFUL
      typedef unsigned int XXH32_hash_t;
#   else
#     if ULONG_MAX == 0xFFFFFFFFUL
        typedef unsigned long XXH32_hash_t;
#     else
#       error "unsupported platform: need a 32-bit type"
#     endif
#   endif
#endif

/*!
 * @}
 *
 * @defgroup xxh32_family XXH32 family
 * @ingroup public
 * Contains functions used in the classic 32-bit xxHash algorithm.
 *
 * @note
 *   XXH32 is useful for older platforms, with no or poor 64-bit performance.
 *   Note that @ref xxh3_family provides competitive speed
 *   for both 32-bit and 64-bit systems, and offers true 64/128 bit hash results.
 *
 * @see @ref xxh64_family, @ref xxh3_family : Other xxHash families
 * @see @ref xxh32_impl for implementation details
 * @{
 */

/*!
 * @brief Calculates the 32-bit hash of @p input using xxHash32.
 *
 * Speed on Core 2 Duo @ 3 GHz (single thread, SMHasher benchmark): 5.4 GB/s
 *
 * @param input The block of data to be hashed, at least @p length bytes in size.
 * @param length The length of @p input, in bytes.
 * @param seed The 32-bit seed to alter the hash's output predictably.
 *
 * @pre
 *   The memory between @p input and @p input + @p length must be valid,
 *   readable, contiguous memory. However, if @p length is `0`, @p input may be
 *   `NULL`. In C++, this also must be *TriviallyCopyable*.
 *
 * @return The calculated 32-bit hash value.
 *
 * @see
 *    XXH64(), XXH3_64bits_withSeed(), XXH3_128bits_withSeed(), XXH128():
 *    Direct equivalents for the other variants of xxHash.
 * @see
 *    XXH32_createState(), XXH32_update(), XXH32_digest(): Streaming version.
 */
XXH_PUBLIC_API XXH32_hash_t XXH32 (const void* input, size_t length, XXH32_hash_t seed);

/*!
 * Streaming functions generate the xxHash value from an incremental input.
 * This method is slower than single-call functions, due to state management.
 * For small inputs, prefer `XXH32()` and `XXH64()`, which are better optimized.
 *
 * An XXH state must first be allocated using `XXH*_createState()`.
 *
 * Start a new hash by initializing the state with a seed using `XXH*_reset()`.
 *
 * Then, feed the hash state by calling `XXH*_update()` as many times as necessary.
 *
 * The function returns an error code, with 0 meaning OK, and any other value
 * meaning there is an error.
 *
 * Finally, a hash value can be produced anytime, by using `XXH*_digest()`.
 * This function returns the nn-bits hash as an int or long long.
 *
 * It's still possible to continue inserting input into the hash state after a
 * digest, and generate new hash values later on by invoking `XXH*_digest()`.
 *
 * When done, release the state using `XXH*_freeState()`.
 *
 * Example code for incrementally hashing a file:
 * @code{.c}
 *    #include <stdio.h>
 *    #include <xxhash.h>
 *    #define BUFFER_SIZE 256
 *
 *    // Note: XXH64 and XXH3 use the same interface.
 *    XXH32_hash_t
 *    hashFile(FILE* stream)
 *    {
 *        XXH32_state_t* state;
 *        unsigned char buf[BUFFER_SIZE];
 *        size_t amt;
 *        XXH32_hash_t hash;
 *
 *        state = XXH32_createState();       // Create a state
 *        assert(state != NULL);             // Error check here
 *        XXH32_reset(state, 0xbaad5eed);    // Reset state with our seed
 *        while ((amt = fread(buf, 1, sizeof(buf), stream)) != 0) {
 *            XXH32_update(state, buf, amt); // Hash the file in chunks
 *        }
 *        hash = XXH32_digest(state);        // Finalize the hash
 *        XXH32_freeState(state);            // Clean up
 *        return hash;
 *    }
 * @endcode
 */

/*!
 * @typedef struct XXH32_state_s XXH32_state_t
 * @brief The opaque state struct for the XXH32 streaming API.
 *
 * @see XXH32_state_s for details.
 */
typedef struct XXH32_state_s XXH32_state_t;

/*!
 * @brief Allocates an @ref XXH32_state_t.
 *
 * Must be freed with XXH32_freeState().
 * @return An allocated XXH32_state_t on success, `NULL` on failure.
 */
XXH_PUBLIC_API XXH32_state_t* XXH32_createState(void);
/*!
 * @brief Frees an @ref XXH32_state_t.
 *
 * Must be allocated with XXH32_createState().
 * @param statePtr A pointer to an @ref XXH32_state_t allocated with @ref XXH32_createState().
 * @return XXH_OK.
 */
XXH_PUBLIC_API XXH_errorcode  XXH32_freeState(XXH32_state_t* statePtr);
/*!
 * @brief Copies one @ref XXH32_state_t to another.
 *
 * @param dst_state The state to copy to.
 * @param src_state The state to copy from.
 * @pre
 *   @p dst_state and @p src_state must not be `NULL` and must not overlap.
 */
XXH_PUBLIC_API void XXH32_copyState(XXH32_state_t* dst_state, const XXH32_state_t* src_state);

/*!
 * @brief Resets an @ref XXH32_state_t to begin a new hash.
 *
 * This function resets and seeds a state. Call it before @ref XXH32_update().
 *
 * @param statePtr The state struct to reset.
 * @param seed The 32-bit seed to alter the hash result predictably.
 *
 * @pre
 *   @p statePtr must not be `NULL`.
 *
 * @return @ref XXH_OK on success, @ref XXH_ERROR on failure.
 */
XXH_PUBLIC_API XXH_errorcode XXH32_reset  (XXH32_state_t* statePtr, XXH32_hash_t seed);

/*!
 * @brief Consumes a block of @p input to an @ref XXH32_state_t.
 *
 * Call this to incrementally consume blocks of data.
 *
 * @param statePtr The state struct to update.
 * @param input The block of data to be hashed, at least @p length bytes in size.
 * @param length The length of @p input, in bytes.
 *
 * @pre
 *   @p statePtr must not be `NULL`.
 * @pre
 *   The memory between @p input and @p input + @p length must be valid,
 *   readable, contiguous memory. However, if @p length is `0`, @p input may be
 *   `NULL`. In C++, this also must be *TriviallyCopyable*.
 *
 * @return @ref XXH_OK on success, @ref XXH_ERROR on failure.
 */
XXH_PUBLIC_API XXH_errorcode XXH32_update (XXH32_state_t* statePtr, const void* input, size_t length);

/*!
 * @brief Returns the calculated hash value from an @ref XXH32_state_t.
 *
 * @note
 *   Calling XXH32_digest() will not affect @p statePtr, so you can update,
 *   digest, and update again.
 *
 * @param statePtr The state struct to calculate the hash from.
 *
 * @pre
 *  @p statePtr must not be `NULL`.
 *
 * @return The calculated xxHash32 value from that state.
 */
XXH_PUBLIC_API XXH32_hash_t  XXH32_digest (const XXH32_state_t* statePtr);

/*******   Canonical representation   *******/

/*
 * The default return values from XXH functions are unsigned 32 and 64 bit
 * integers.
 * This the simplest and fastest format for further post-processing.
 *
 * However, this leaves open the question of what is the order on the byte level,
 * since little and big endian conventions will store the same number differently.
 *
 * The canonical representation settles this issue by mandating big-endian
 * convention, the same convention as human-readable numbers (large digits first).
 *
 * When writing hash values to storage, sending them over a network, or printing
 * them, it's highly recommended to use the canonical representation to ensure
 * portability across a wider range of systems, present and future.
 *
 * The following functions allow transformation of hash values to and from
 * canonical format.
 */

/*!
 * @brief Canonical (big endian) representation of @ref XXH32_hash_t.
 */
typedef struct {
    unsigned char digest[4]; /*!< Hash bytes, big endian */
} XXH32_canonical_t;

/*!
 * @brief Converts an @ref XXH32_hash_t to a big endian @ref XXH32_canonical_t.
 *
 * @param dst The @ref XXH32_canonical_t pointer to be stored to.
 * @param hash The @ref XXH32_hash_t to be converted.
 *
 * @pre
 *   @p dst must not be `NULL`.
 */
XXH_PUBLIC_API void XXH32_canonicalFromHash(XXH32_canonical_t* dst, XXH32_hash_t hash);

/*!
 * @brief Converts an @ref XXH32_canonical_t to a native @ref XXH32_hash_t.
 *
 * @param src The @ref XXH32_canonical_t to convert.
 *
 * @pre
 *   @p src must not be `NULL`.
 *
 * @return The converted hash.
 */
XXH_PUBLIC_API XXH32_hash_t XXH32_hashFromCanonical(const XXH32_canonical_t* src);


#ifdef __has_attribute
# define XXH_HAS_ATTRIBUTE(x) __has_attribute(x)
#else
# define XXH_HAS_ATTRIBUTE(x) 0
#endif

/* C-language Attributes are added in C23. */
#if defined(__STDC_VERSION__) && (__STDC_VERSION__ > 201710L) && defined(__has_c_attribute)
# define XXH_HAS_C_ATTRIBUTE(x) __has_c_attribute(x)
#else
# define XXH_HAS_C_ATTRIBUTE(x) 0
#endif

#if defined(__cplusplus) && defined(__has_cpp_attribute)
# define XXH_HAS_CPP_ATTRIBUTE(x) __has_cpp_attribute(x)
#else
# define XXH_HAS_CPP_ATTRIBUTE(x) 0
#endif

/*
Define XXH_FALLTHROUGH macro for annotating switch case with the 'fallthrough' attribute
introduced in CPP17 and C23.
CPP17 : https://en.cppreference.com/w/cpp/language/attributes/fallthrough
C23   : https://en.cppreference.com/w/c/language/attributes/fallthrough
*/
#if XXH_HAS_C_ATTRIBUTE(x)
# define XXH_FALLTHROUGH [[fallthrough]]
#elif XXH_HAS_CPP_ATTRIBUTE(x)
# define XXH_FALLTHROUGH [[fallthrough]]
#elif XXH_HAS_ATTRIBUTE(__fallthrough__)
# define XXH_FALLTHROUGH __attribute__ ((fallthrough))
#else
# define XXH_FALLTHROUGH
#endif

/*!
 * @}
 * @ingroup public
 * @{
 */

#ifndef XXH_NO_LONG_LONG
/*-**********************************************************************
*  64-bit hash
************************************************************************/
#if defined(XXH_DOXYGEN) /* don't include <stdint.h> */
/*!
 * @brief An unsigned 64-bit integer.
 *
 * Not necessarily defined to `uint64_t` but functionally equivalent.
 */
typedef uint64_t XXH64_hash_t;
#elif !defined (__VMS) \
  && (defined (__cplusplus) \
  || (defined (__STDC_VERSION__) && (__STDC_VERSION__ >= 199901L) /* C99 */) )
#  include <stdint.h>
   typedef uint64_t XXH64_hash_t;
#else
#  include <limits.h>
#  if defined(__LP64__) && ULONG_MAX == 0xFFFFFFFFFFFFFFFFULL
     /* LP64 ABI says uint64_t is unsigned long */
     typedef unsigned long XXH64_hash_t;
#  else
     /* the following type must have a width of 64-bit */
     typedef unsigned long long XXH64_hash_t;
#  endif
#endif

/*!
 * @}
 *
 * @defgroup xxh64_family XXH64 family
 * @ingroup public
 * @{
 * Contains functions used in the classic 64-bit xxHash algorithm.
 *
 * @note
 *   XXH3 provides competitive speed for both 32-bit and 64-bit systems,
 *   and offers true 64/128 bit hash results.
 *   It provides better speed for systems with vector processing capabilities.
 */


/*!
 * @brief Calculates the 64-bit hash of @p input using xxHash64.
 *
 * This function usually runs faster on 64-bit systems, but slower on 32-bit
 * systems (see benchmark).
 *
 * @param input The block of data to be hashed, at least @p length bytes in size.
 * @param length The length of @p input, in bytes.
 * @param seed The 64-bit seed to alter the hash's output predictably.
 *
 * @pre
 *   The memory between @p input and @p input + @p length must be valid,
 *   readable, contiguous memory. However, if @p length is `0`, @p input may be
 *   `NULL`. In C++, this also must be *TriviallyCopyable*.
 *
 * @return The calculated 64-bit hash.
 *
 * @see
 *    XXH32(), XXH3_64bits_withSeed(), XXH3_128bits_withSeed(), XXH128():
 *    Direct equivalents for the other variants of xxHash.
 * @see
 *    XXH64_createState(), XXH64_update(), XXH64_digest(): Streaming version.
 */
XXH_PUBLIC_API XXH64_hash_t XXH64(const void* input, size_t length, XXH64_hash_t seed);

/*******   Streaming   *******/
/*!
 * @brief The opaque state struct for the XXH64 streaming API.
 *
 * @see XXH64_state_s for details.
 */
typedef struct XXH64_state_s XXH64_state_t;   /* incomplete type */
XXH_PUBLIC_API XXH64_state_t* XXH64_createState(void);
XXH_PUBLIC_API XXH_errorcode  XXH64_freeState(XXH64_state_t* statePtr);
XXH_PUBLIC_API void XXH64_copyState(XXH64_state_t* dst_state, const XXH64_state_t* src_state);

XXH_PUBLIC_API XXH_errorcode XXH64_reset  (XXH64_state_t* statePtr, XXH64_hash_t seed);
XXH_PUBLIC_API XXH_errorcode XXH64_update (XXH64_state_t* statePtr, const void* input, size_t length);
XXH_PUBLIC_API XXH64_hash_t  XXH64_digest (const XXH64_state_t* statePtr);

/*******   Canonical representation   *******/
typedef struct { unsigned char digest[sizeof(XXH64_hash_t)]; } XXH64_canonical_t;
XXH_PUBLIC_API void XXH64_canonicalFromHash(XXH64_canonical_t* dst, XXH64_hash_t hash);
XXH_PUBLIC_API XXH64_hash_t XXH64_hashFromCanonical(const XXH64_canonical_t* src);

/*!
 * @}
 * ************************************************************************
 * @defgroup xxh3_family XXH3 family
 * @ingroup public
 * @{
 *
 * XXH3 is a more recent hash algorithm featuring:
 *  - Improved speed for both small and large inputs
 *  - True 64-bit and 128-bit outputs
 *  - SIMD acceleration
 *  - Improved 32-bit viability
 *
 * Speed analysis methodology is explained here:
 *
 *    https://fastcompression.blogspot.com/2019/03/presenting-xxh3.html
 *
 * Compared to XXH64, expect XXH3 to run approximately
 * ~2x faster on large inputs and >3x faster on small ones,
 * exact differences vary depending on platform.
 *
 * XXH3's speed benefits greatly from SIMD and 64-bit arithmetic,
 * but does not require it.
 * Any 32-bit and 64-bit targets that can run XXH32 smoothly
 * can run XXH3 at competitive speeds, even without vector support.
 * Further details are explained in the implementation.
 *
 * Optimized implementations are provided for AVX512, AVX2, SSE2, NEON, POWER8,
 * ZVector and scalar targets. This can be controlled via the XXH_VECTOR macro.
 *
 * XXH3 implementation is portable:
 * it has a generic C90 formulation that can be compiled on any platform,
 * all implementations generage exactly the same hash value on all platforms.
 * Starting from v0.8.0, it's also labelled "stable", meaning that
 * any future version will also generate the same hash value.
 *
 * XXH3 offers 2 variants, _64bits and _128bits.
 *
 * When only 64 bits are needed, prefer invoking the _64bits variant, as it
 * reduces the amount of mixing, resulting in faster speed on small inputs.
 * It's also generally simpler to manipulate a scalar return type than a struct.
 *
 * The API supports one-shot hashing, streaming mode, and custom secrets.
 */

/*-**********************************************************************
*  XXH3 64-bit variant
************************************************************************/

/* XXH3_64bits():
 * default 64-bit variant, using default secret and default seed of 0.
 * It's the fastest variant. */
XXH_PUBLIC_API XXH64_hash_t XXH3_64bits(const void* data, size_t len);

/*
 * XXH3_64bits_withSeed():
 * This variant generates a custom secret on the fly
 * based on default secret altered using the `seed` value.
 * While this operation is decently fast, note that it's not completely free.
 * Note: seed==0 produces the same results as XXH3_64bits().
 */
XXH_PUBLIC_API XXH64_hash_t XXH3_64bits_withSeed(const void* data, size_t len, XXH64_hash_t seed);

/*!
 * The bare minimum size for a custom secret.
 *
 * @see
 *  XXH3_64bits_withSecret(), XXH3_64bits_reset_withSecret(),
 *  XXH3_128bits_withSecret(), XXH3_128bits_reset_withSecret().
 */
#define XXH3_SECRET_SIZE_MIN 136

/*
 * XXH3_64bits_withSecret():
 * It's possible to provide any blob of bytes as a "secret" to generate the hash.
 * This makes it more difficult for an external actor to prepare an intentional collision.
 * The main condition is that secretSize *must* be large enough (>= XXH3_SECRET_SIZE_MIN).
 * However, the quality of the secret impacts the dispersion of the hash algorithm.
 * Therefore, the secret _must_ look like a bunch of random bytes.
 * Avoid "trivial" or structured data such as repeated sequences or a text document.
 * Whenever in doubt about the "randomness" of the blob of bytes,
 * consider employing "XXH3_generateSecret()" instead (see below).
 * It will generate a proper high entropy secret derived from the blob of bytes.
 * Another advantage of using XXH3_generateSecret() is that
 * it guarantees that all bits within the initial blob of bytes
 * will impact every bit of the output.
 * This is not necessarily the case when using the blob of bytes directly
 * because, when hashing _small_ inputs, only a portion of the secret is employed.
 */
XXH_PUBLIC_API XXH64_hash_t XXH3_64bits_withSecret(const void* data, size_t len, const void* secret, size_t secretSize);


/*******   Streaming   *******/
/*
 * Streaming requires state maintenance.
 * This operation costs memory and CPU.
 * As a consequence, streaming is slower than one-shot hashing.
 * For better performance, prefer one-shot functions whenever applicable.
 */

/*!
 * @brief The state struct for the XXH3 streaming API.
 *
 * @see XXH3_state_s for details.
 */
typedef struct XXH3_state_s XXH3_state_t;
XXH_PUBLIC_API XXH3_state_t* XXH3_createState(void);
XXH_PUBLIC_API XXH_errorcode XXH3_freeState(XXH3_state_t* statePtr);
XXH_PUBLIC_API void XXH3_copyState(XXH3_state_t* dst_state, const XXH3_state_t* src_state);

/*
 * XXH3_64bits_reset():
 * Initialize with default parameters.
 * digest will be equivalent to `XXH3_64bits()`.
 */
XXH_PUBLIC_API XXH_errorcode XXH3_64bits_reset(XXH3_state_t* statePtr);
/*
 * XXH3_64bits_reset_withSeed():
 * Generate a custom secret from `seed`, and store it into `statePtr`.
 * digest will be equivalent to `XXH3_64bits_withSeed()`.
 */
XXH_PUBLIC_API XXH_errorcode XXH3_64bits_reset_withSeed(XXH3_state_t* statePtr, XXH64_hash_t seed);
/*
 * XXH3_64bits_reset_withSecret():
 * `secret` is referenced, it _must outlive_ the hash streaming session.
 * Similar to one-shot API, `secretSize` must be >= `XXH3_SECRET_SIZE_MIN`,
 * and the quality of produced hash values depends on secret's entropy
 * (secret's content should look like a bunch of random bytes).
 * When in doubt about the randomness of a candidate `secret`,
 * consider employing `XXH3_generateSecret()` instead (see below).
 */
XXH_PUBLIC_API XXH_errorcode XXH3_64bits_reset_withSecret(XXH3_state_t* statePtr, const void* secret, size_t secretSize);

XXH_PUBLIC_API XXH_errorcode XXH3_64bits_update (XXH3_state_t* statePtr, const void* input, size_t length);
XXH_PUBLIC_API XXH64_hash_t  XXH3_64bits_digest (const XXH3_state_t* statePtr);

/* note : canonical representation of XXH3 is the same as XXH64
 * since they both produce XXH64_hash_t values */


/*-**********************************************************************
*  XXH3 128-bit variant
************************************************************************/

/*!
 * @brief The return value from 128-bit hashes.
 *
 * Stored in little endian order, although the fields themselves are in native
 * endianness.
 */
typedef struct {
    XXH64_hash_t low64;   /*!< `value & 0xFFFFFFFFFFFFFFFF` */
    XXH64_hash_t high64;  /*!< `value >> 64` */
} XXH128_hash_t;

XXH_PUBLIC_API XXH128_hash_t XXH3_128bits(const void* data, size_t len);
XXH_PUBLIC_API XXH128_hash_t XXH3_128bits_withSeed(const void* data, size_t len, XXH64_hash_t seed);
XXH_PUBLIC_API XXH128_hash_t XXH3_128bits_withSecret(const void* data, size_t len, const void* secret, size_t secretSize);

/*******   Streaming   *******/
/*
 * Streaming requires state maintenance.
 * This operation costs memory and CPU.
 * As a consequence, streaming is slower than one-shot hashing.
 * For better performance, prefer one-shot functions whenever applicable.
 *
 * XXH3_128bits uses the same XXH3_state_t as XXH3_64bits().
 * Use already declared XXH3_createState() and XXH3_freeState().
 *
 * All reset and streaming functions have same meaning as their 64-bit counterpart.
 */

XXH_PUBLIC_API XXH_errorcode XXH3_128bits_reset(XXH3_state_t* statePtr);
XXH_PUBLIC_API XXH_errorcode XXH3_128bits_reset_withSeed(XXH3_state_t* statePtr, XXH64_hash_t seed);
XXH_PUBLIC_API XXH_errorcode XXH3_128bits_reset_withSecret(XXH3_state_t* statePtr, const void* secret, size_t secretSize);

XXH_PUBLIC_API XXH_errorcode XXH3_128bits_update (XXH3_state_t* statePtr, const void* input, size_t length);
XXH_PUBLIC_API XXH128_hash_t XXH3_128bits_digest (const XXH3_state_t* statePtr);

/* Following helper functions make it possible to compare XXH128_hast_t values.
 * Since XXH128_hash_t is a structure, this capability is not offered by the language.
 * Note: For better performance, these functions can be inlined using XXH_INLINE_ALL */

/*!
 * XXH128_isEqual():
 * Return: 1 if `h1` and `h2` are equal, 0 if they are not.
 */
XXH_PUBLIC_API int XXH128_isEqual(XXH128_hash_t h1, XXH128_hash_t h2);

/*!
 * XXH128_cmp():
 *
 * This comparator is compatible with stdlib's `qsort()`/`bsearch()`.
 *
 * return: >0 if *h128_1  > *h128_2
 *         =0 if *h128_1 == *h128_2
 *         <0 if *h128_1  < *h128_2
 */
XXH_PUBLIC_API int XXH128_cmp(const void* h128_1, const void* h128_2);


/*******   Canonical representation   *******/
typedef struct { unsigned char digest[sizeof(XXH128_hash_t)]; } XXH128_canonical_t;
XXH_PUBLIC_API void XXH128_canonicalFromHash(XXH128_canonical_t* dst, XXH128_hash_t hash);
XXH_PUBLIC_API XXH128_hash_t XXH128_hashFromCanonical(const XXH128_canonical_t* src);


#endif  /* XXH_NO_LONG_LONG */

/*!
 * @}
 */
#endif /* XXHASH_H_5627135585666179 */



#if defined(XXH_STATIC_LINKING_ONLY) && !defined(XXHASH_H_STATIC_13879238742)
#define XXHASH_H_STATIC_13879238742
/* ****************************************************************************
 * This section contains declarations which are not guaranteed to remain stable.
 * They may change in future versions, becoming incompatible with a different
 * version of the library.
 * These declarations should only be used with static linking.
 * Never use them in association with dynamic linking!
 ***************************************************************************** */

/*
 * These definitions are only present to allow static allocation
 * of XXH states, on stack or in a struct, for example.
 * Never **ever** access their members directly.
 */

/*!
 * @internal
 * @brief Structure for XXH32 streaming API.
 *
 * @note This is only defined when @ref XXH_STATIC_LINKING_ONLY,
 * @ref XXH_INLINE_ALL, or @ref XXH_IMPLEMENTATION is defined. Otherwise it is
 * an opaque type. This allows fields to safely be changed.
 *
 * Typedef'd to @ref XXH32_state_t.
 * Do not access the members of this struct directly.
 * @see XXH64_state_s, XXH3_state_s
 */
struct XXH32_state_s {
   XXH32_hash_t total_len_32; /*!< Total length hashed, modulo 2^32 */
   XXH32_hash_t large_len;    /*!< Whether the hash is >= 16 (handles @ref total_len_32 overflow) */
   XXH32_hash_t v[4];         /*!< Accumulator lanes */
   XXH32_hash_t mem32[4];     /*!< Internal buffer for partial reads. Treated as unsigned char[16]. */
   XXH32_hash_t memsize;      /*!< Amount of data in @ref mem32 */
   XXH32_hash_t reserved;     /*!< Reserved field. Do not read nor write to it. */
};   /* typedef'd to XXH32_state_t */


#ifndef XXH_NO_LONG_LONG  /* defined when there is no 64-bit support */

/*!
 * @internal
 * @brief Structure for XXH64 streaming API.
 *
 * @note This is only defined when @ref XXH_STATIC_LINKING_ONLY,
 * @ref XXH_INLINE_ALL, or @ref XXH_IMPLEMENTATION is defined. Otherwise it is
 * an opaque type. This allows fields to safely be changed.
 *
 * Typedef'd to @ref XXH64_state_t.
 * Do not access the members of this struct directly.
 * @see XXH32_state_s, XXH3_state_s
 */
struct XXH64_state_s {
   XXH64_hash_t total_len;    /*!< Total length hashed. This is always 64-bit. */
   XXH64_hash_t v[4];         /*!< Accumulator lanes */
   XXH64_hash_t mem64[4];     /*!< Internal buffer for partial reads. Treated as unsigned char[32]. */
   XXH32_hash_t memsize;      /*!< Amount of data in @ref mem64 */
   XXH32_hash_t reserved32;   /*!< Reserved field, needed for padding anyways*/
   XXH64_hash_t reserved64;   /*!< Reserved field. Do not read or write to it. */
};   /* typedef'd to XXH64_state_t */

#if defined(__STDC_VERSION__) && (__STDC_VERSION__ >= 201112L) /* >= C11 */
#  include <stdalign.h>
#  define XXH_ALIGN(n)      alignas(n)
#elif defined(__cplusplus) && (__cplusplus >= 201103L) /* >= C++11 */
/* In C++ alignas() is a keyword */
#  define XXH_ALIGN(n)      alignas(n)
#elif defined(__GNUC__)
#  define XXH_ALIGN(n)      __attribute__ ((aligned(n)))
#elif defined(_MSC_VER)
#  define XXH_ALIGN(n)      __declspec(align(n))
#else
#  define XXH_ALIGN(n)   /* disabled */
#endif

/* Old GCC versions only accept the attribute after the type in structures. */
#if !(defined(__STDC_VERSION__) && (__STDC_VERSION__ >= 201112L))   /* C11+ */ \
    && ! (defined(__cplusplus) && (__cplusplus >= 201103L)) /* >= C++11 */ \
    && defined(__GNUC__)
#   define XXH_ALIGN_MEMBER(align, type) type XXH_ALIGN(align)
#else
#   define XXH_ALIGN_MEMBER(align, type) XXH_ALIGN(align) type
#endif

/*!
 * @brief The size of the internal XXH3 buffer.
 *
 * This is the optimal update size for incremental hashing.
 *
 * @see XXH3_64b_update(), XXH3_128b_update().
 */
#define XXH3_INTERNALBUFFER_SIZE 256

/*!
 * @brief Default size of the secret buffer (and @ref XXH3_kSecret).
 *
 * This is the size used in @ref XXH3_kSecret and the seeded functions.
 *
 * Not to be confused with @ref XXH3_SECRET_SIZE_MIN.
 */
#define XXH3_SECRET_DEFAULT_SIZE 192

/*!
 * @internal
 * @brief Structure for XXH3 streaming API.
 *
 * @note This is only defined when @ref XXH_STATIC_LINKING_ONLY,
 * @ref XXH_INLINE_ALL, or @ref XXH_IMPLEMENTATION is defined.
 * Otherwise it is an opaque type.
 * Never use this definition in combination with dynamic library.
 * This allows fields to safely be changed in the future.
 *
 * @note ** This structure has a strict alignment requirement of 64 bytes!! **
 * Do not allocate this with `malloc()` or `new`,
 * it will not be sufficiently aligned.
 * Use @ref XXH3_createState() and @ref XXH3_freeState(), or stack allocation.
 *
 * Typedef'd to @ref XXH3_state_t.
 * Do never access the members of this struct directly.
 *
 * @see XXH3_INITSTATE() for stack initialization.
 * @see XXH3_createState(), XXH3_freeState().
 * @see XXH32_state_s, XXH64_state_s
 */
struct XXH3_state_s {
   XXH_ALIGN_MEMBER(64, XXH64_hash_t acc[8]);
       /*!< The 8 accumulators. Similar to `vN` in @ref XXH32_state_s::v1 and @ref XXH64_state_s */
   XXH_ALIGN_MEMBER(64, unsigned char customSecret[XXH3_SECRET_DEFAULT_SIZE]);
       /*!< Used to store a custom secret generated from a seed. */
   XXH_ALIGN_MEMBER(64, unsigned char buffer[XXH3_INTERNALBUFFER_SIZE]);
       /*!< The internal buffer. @see XXH32_state_s::mem32 */
   XXH32_hash_t bufferedSize;
       /*!< The amount of memory in @ref buffer, @see XXH32_state_s::memsize */
   XXH32_hash_t useSeed;
       /*!< Reserved field. Needed for padding on 64-bit. */
   size_t nbStripesSoFar;
       /*!< Number or stripes processed. */
   XXH64_hash_t totalLen;
       /*!< Total length hashed. 64-bit even on 32-bit targets. */
   size_t nbStripesPerBlock;
       /*!< Number of stripes per block. */
   size_t secretLimit;
       /*!< Size of @ref customSecret or @ref extSecret */
   XXH64_hash_t seed;
       /*!< Seed for _withSeed variants. Must be zero otherwise, @see XXH3_INITSTATE() */
   XXH64_hash_t reserved64;
       /*!< Reserved field. */
   const unsigned char* extSecret;
       /*!< Reference to an external secret for the _withSecret variants, NULL
        *   for other variants. */
   /* note: there may be some padding at the end due to alignment on 64 bytes */
}; /* typedef'd to XXH3_state_t */

#undef XXH_ALIGN_MEMBER

/*!
 * @brief Initializes a stack-allocated `XXH3_state_s`.
 *
 * When the @ref XXH3_state_t structure is merely emplaced on stack,
 * it should be initialized with XXH3_INITSTATE() or a memset()
 * in case its first reset uses XXH3_NNbits_reset_withSeed().
 * This init can be omitted if the first reset uses default or _withSecret mode.
 * This operation isn't necessary when the state is created with XXH3_createState().
 * Note that this doesn't prepare the state for a streaming operation,
 * it's still necessary to use XXH3_NNbits_reset*() afterwards.
 */
#define XXH3_INITSTATE(XXH3_state_ptr)   { (XXH3_state_ptr)->seed = 0; }


/* XXH128() :
 * simple alias to pre-selected XXH3_128bits variant
 */
XXH_PUBLIC_API XXH128_hash_t XXH128(const void* data, size_t len, XXH64_hash_t seed);


/* ===   Experimental API   === */
/* Symbols defined below must be considered tied to a specific library version. */

/*
 * XXH3_generateSecret():
 *
 * Derive a high-entropy secret from any user-defined content, named customSeed.
 * The generated secret can be used in combination with `*_withSecret()` functions.
 * The `_withSecret()` variants are useful to provide a higher level of protection than 64-bit seed,
 * as it becomes much more difficult for an external actor to guess how to impact the calculation logic.
 *
 * The function accepts as input a custom seed of any length and any content,
 * and derives from it a high-entropy secret of length @secretSize
 * into an already allocated buffer @secretBuffer.
 * @secretSize must be >= XXH3_SECRET_SIZE_MIN
 *
 * The generated secret can then be used with any `*_withSecret()` variant.
 * Functions `XXH3_128bits_withSecret()`, `XXH3_64bits_withSecret()`,
 * `XXH3_128bits_reset_withSecret()` and `XXH3_64bits_reset_withSecret()`
 * are part of this list. They all accept a `secret` parameter
 * which must be large enough for implementation reasons (>= XXH3_SECRET_SIZE_MIN)
 * _and_ feature very high entropy (consist of random-looking bytes).
 * These conditions can be a high bar to meet, so
 * XXH3_generateSecret() can be employed to ensure proper quality.
 *
 * customSeed can be anything. It can have any size, even small ones,
 * and its content can be anything, even "poor entropy" sources such as a bunch of zeroes.
 * The resulting `secret` will nonetheless provide all required qualities.
 *
 * When customSeedSize > 0, supplying NULL as customSeed is undefined behavior.
 */
XXH_PUBLIC_API XXH_errorcode XXH3_generateSecret(void* secretBuffer, size_t secretSize, const void* customSeed, size_t customSeedSize);


/*
 * XXH3_generateSecret_fromSeed():
 *
 * Generate the same secret as the _withSeed() variants.
 *
 * The resulting secret has a length of XXH3_SECRET_DEFAULT_SIZE (necessarily).
 * @secretBuffer must be already allocated, of size at least XXH3_SECRET_DEFAULT_SIZE bytes.
 *
 * The generated secret can be used in combination with
 *`*_withSecret()` and `_withSecretandSeed()` variants.
 * This generator is notably useful in combination with `_withSecretandSeed()`,
 * as a way to emulate a faster `_withSeed()` variant.
 */
XXH_PUBLIC_API void XXH3_generateSecret_fromSeed(void* secretBuffer, XXH64_hash_t seed);

/*
 * *_withSecretandSeed() :
 * These variants generate hash values using either
 * @seed for "short" keys (< XXH3_MIDSIZE_MAX = 240 bytes)
 * or @secret for "large" keys (>= XXH3_MIDSIZE_MAX).
 *
 * This generally benefits speed, compared to `_withSeed()` or `_withSecret()`.
 * `_withSeed()` has to generate the secret on the fly for "large" keys.
 * It's fast, but can be perceptible for "not so large" keys (< 1 KB).
 * `_withSecret()` has to generate the masks on the fly for "small" keys,
 * which requires more instructions than _withSeed() variants.
 * Therefore, _withSecretandSeed variant combines the best of both worlds.
 *
 * When @secret has been generated by XXH3_generateSecret_fromSeed(),
 * this variant produces *exactly* the same results as `_withSeed()` variant,
 * hence offering only a pure speed benefit on "large" input,
 * by skipping the need to regenerate the secret for every large input.
 *
 * Another usage scenario is to hash the secret to a 64-bit hash value,
 * for example with XXH3_64bits(), which then becomes the seed,
 * and then employ both the seed and the secret in _withSecretandSeed().
 * On top of speed, an added benefit is that each bit in the secret
 * has a 50% chance to swap each bit in the output,
 * via its impact to the seed.
 * This is not guaranteed when using the secret directly in "small data" scenarios,
 * because only portions of the secret are employed for small data.
 */
XXH_PUBLIC_API XXH64_hash_t
XXH3_64bits_withSecretandSeed(const void* data, size_t len,
                              const void* secret, size_t secretSize,
                              XXH64_hash_t seed);

XXH_PUBLIC_API XXH128_hash_t
XXH3_128bits_withSecretandSeed(const void* data, size_t len,
                               const void* secret, size_t secretSize,
                               XXH64_hash_t seed64);

XXH_PUBLIC_API XXH_errorcode
XXH3_64bits_reset_withSecretandSeed(XXH3_state_t* statePtr,
                                    const void* secret, size_t secretSize,
                                    XXH64_hash_t seed64);

XXH_PUBLIC_API XXH_errorcode
XXH3_128bits_reset_withSecretandSeed(XXH3_state_t* statePtr,
                                     const void* secret, size_t secretSize,
                                     XXH64_hash_t seed64);


#endif  /* XXH_NO_LONG_LONG */
#if defined(XXH_INLINE_ALL) || defined(XXH_PRIVATE_API)
#  define XXH_IMPLEMENTATION
#endif

#endif  /* defined(XXH_STATIC_LINKING_ONLY) && !defined(XXHASH_H_STATIC_13879238742) */


/* ======================================================================== */
/* ======================================================================== */
/* ======================================================================== */


/*-**********************************************************************
 * xxHash implementation
 *-**********************************************************************
 * xxHash's implementation used to be hosted inside xxhash.c.
 *
 * However, inlining requires implementation to be visible to the compiler,
 * hence be included alongside the header.
 * Previously, implementation was hosted inside xxhash.c,
 * which was then #included when inlining was activated.
 * This construction created issues with a few build and install systems,
 * as it required xxhash.c to be stored in /include directory.
 *
 * xxHash implementation is now directly integrated within xxhash.h.
 * As a consequence, xxhash.c is no longer needed in /include.
 *
 * xxhash.c is still available and is still useful.
 * In a "normal" setup, when xxhash is not inlined,
 * xxhash.h only exposes the prototypes and public symbols,
 * while xxhash.c can be built into an object file xxhash.o
 * which can then be linked into the final binary.
 ************************************************************************/

#if ( defined(XXH_INLINE_ALL) || defined(XXH_PRIVATE_API) \
   || defined(XXH_IMPLEMENTATION) ) && !defined(XXH_IMPLEM_13a8737387)
#  define XXH_IMPLEM_13a8737387

/* *************************************
*  Tuning parameters
***************************************/

/*!
 * @defgroup tuning Tuning parameters
 * @{
 *
 * Various macros to control xxHash's behavior.
 */
#ifdef XXH_DOXYGEN
/*!
 * @brief Define this to disable 64-bit code.
 *
 * Useful if only using the @ref xxh32_family and you have a strict C90 compiler.
 */
#  define XXH_NO_LONG_LONG
#  undef XXH_NO_LONG_LONG /* don't actually */
/*!
 * @brief Controls how unaligned memory is accessed.
 *
 * By default, access to unaligned memory is controlled by `memcpy()`, which is
 * safe and portable.
 *
 * Unfortunately, on some target/compiler combinations, the generated assembly
 * is sub-optimal.
 *
 * The below switch allow selection of a different access method
 * in the search for improved performance.
 *
 * @par Possible options:
 *
 *  - `XXH_FORCE_MEMORY_ACCESS=0` (default): `memcpy`
 *   @par
 *     Use `memcpy()`. Safe and portable. Note that most modern compilers will
 *     eliminate the function call and treat it as an unaligned access.
 *
 *  - `XXH_FORCE_MEMORY_ACCESS=1`: `__attribute__((aligned(1)))`
 *   @par
 *     Depends on compiler extensions and is therefore not portable.
 *     This method is safe _if_ your compiler supports it,
 *     and *generally* as fast or faster than `memcpy`.
 *
 *  - `XXH_FORCE_MEMORY_ACCESS=2`: Direct cast
 *  @par
 *     Casts directly and dereferences. This method doesn't depend on the
 *     compiler, but it violates the C standard as it directly dereferences an
 *     unaligned pointer. It can generate buggy code on targets which do not
 *     support unaligned memory accesses, but in some circumstances, it's the
 *     only known way to get the most performance.
 *
 *  - `XXH_FORCE_MEMORY_ACCESS=3`: Byteshift
 *  @par
 *     Also portable. This can generate the best code on old compilers which don't
 *     inline small `memcpy()` calls, and it might also be faster on big-endian
 *     systems which lack a native byteswap instruction. However, some compilers
 *     will emit literal byteshifts even if the target supports unaligned access.
 *  .
 *
 * @warning
 *   Methods 1 and 2 rely on implementation-defined behavior. Use these with
 *   care, as what works on one compiler/platform/optimization level may cause
 *   another to read garbage data or even crash.
 *
 * See http://fastcompression.blogspot.com/2015/08/accessing-unaligned-memory.html for details.
 *
 * Prefer these methods in priority order (0 > 3 > 1 > 2)
 */
#  define XXH_FORCE_MEMORY_ACCESS 0

/*!
 * @def XXH_FORCE_ALIGN_CHECK
 * @brief If defined to non-zero, adds a special path for aligned inputs (XXH32()
 * and XXH64() only).
 *
 * This is an important performance trick for architectures without decent
 * unaligned memory access performance.
 *
 * It checks for input alignment, and when conditions are met, uses a "fast
 * path" employing direct 32-bit/64-bit reads, resulting in _dramatically
 * faster_ read speed.
 *
 * The check costs one initial branch per hash, which is generally negligible,
 * but not zero.
 *
 * Moreover, it's not useful to generate an additional code path if memory
 * access uses the same instruction for both aligned and unaligned
 * addresses (e.g. x86 and aarch64).
 *
 * In these cases, the alignment check can be removed by setting this macro to 0.
 * Then the code will always use unaligned memory access.
 * Align check is automatically disabled on x86, x64 & arm64,
 * which are platforms known to offer good unaligned memory accesses performance.
 *
 * This option does not affect XXH3 (only XXH32 and XXH64).
 */
#  define XXH_FORCE_ALIGN_CHECK 0

/*!
 * @def XXH_NO_INLINE_HINTS
 * @brief When non-zero, sets all functions to `static`.
 *
 * By default, xxHash tries to force the compiler to inline almost all internal
 * functions.
 *
 * This can usually improve performance due to reduced jumping and improved
 * constant folding, but significantly increases the size of the binary which
 * might not be favorable.
 *
 * Additionally, sometimes the forced inlining can be detrimental to performance,
 * depending on the architecture.
 *
 * XXH_NO_INLINE_HINTS marks all internal functions as static, giving the
 * compiler full control on whether to inline or not.
 *
 * When not optimizing (-O0), optimizing for size (-Os, -Oz), or using
 * -fno-inline with GCC or Clang, this will automatically be defined.
 */
#  define XXH_NO_INLINE_HINTS 0

/*!
 * @def XXH32_ENDJMP
 * @brief Whether to use a jump for `XXH32_finalize`.
 *
 * For performance, `XXH32_finalize` uses multiple branches in the finalizer.
 * This is generally preferable for performance,
 * but depending on exact architecture, a jmp may be preferable.
 *
 * This setting is only possibly making a difference for very small inputs.
 */
#  define XXH32_ENDJMP 0

/*!
 * @internal
 * @brief Redefines old internal names.
 *
 * For compatibility with code that uses xxHash's internals before the names
 * were changed to improve namespacing. There is no other reason to use this.
 */
#  define XXH_OLD_NAMES
#  undef XXH_OLD_NAMES /* don't actually use, it is ugly. */
#endif /* XXH_DOXYGEN */
/*!
 * @}
 */

#ifndef XXH_FORCE_MEMORY_ACCESS   /* can be defined externally, on command line for example */
<<<<<<< HEAD
   /* prefer __packed__ structures (method 1) for gcc on armv7+, gcc arm without
    * unaligned access, and mips */
#  if !defined(__clang__) && \
( \
    (defined(__INTEL_COMPILER) && !defined(_WIN32)) || \
    ( \
        defined(__GNUC__) && ( \
            (defined(__ARM_ARCH) \
                 && (__ARM_ARCH >= 7 || !defined(__ARM_FEATURE_UNALIGNED)) \
            ) || \
            ( \
                defined(__mips__) && \
                (__mips <= 5 || __mips_isa_rev < 6) && \
                (!defined(__mips16) || defined(__mips_mips16e2)) \
            ) \
        ) \
    ) \
)
=======
   /* prefer __packed__ structures (method 1) for gcc on armv7+ and mips */
#  ifdef __GNUC__
>>>>>>> 1a71d0aa
#    define XXH_FORCE_MEMORY_ACCESS 1
#  endif
#endif

#ifndef XXH_FORCE_ALIGN_CHECK  /* can be defined externally */
#  if defined(__i386)  || defined(__x86_64__) || defined(__aarch64__) \
   || defined(_M_IX86) || defined(_M_X64)     || defined(_M_ARM64) /* visual */
#    define XXH_FORCE_ALIGN_CHECK 0
#  else
#    define XXH_FORCE_ALIGN_CHECK 1
#  endif
#endif

#ifndef XXH_NO_INLINE_HINTS
#  if defined(__OPTIMIZE_SIZE__) /* -Os, -Oz */ \
   || defined(__NO_INLINE__)     /* -O0, -fno-inline */
#    define XXH_NO_INLINE_HINTS 1
#  else
#    define XXH_NO_INLINE_HINTS 0
#  endif
#endif

#ifndef XXH32_ENDJMP
/* generally preferable for performance */
#  define XXH32_ENDJMP 0
#endif

/*!
 * @defgroup impl Implementation
 * @{
 */


/* *************************************
*  Includes & Memory related functions
***************************************/
/*
 * Modify the local functions below should you wish to use
 * different memory routines for malloc() and free()
 */
#include <stdlib.h>

/*!
 * @internal
 * @brief Modify this function to use a different routine than malloc().
 */
static void* XXH_malloc(size_t s) { return malloc(s); }

/*!
 * @internal
 * @brief Modify this function to use a different routine than free().
 */
static void XXH_free(void* p) { free(p); }

#include <string.h>

/*!
 * @internal
 * @brief Modify this function to use a different routine than memcpy().
 */
static void* XXH_memcpy(void* dest, const void* src, size_t size)
{
    return memcpy(dest,src,size);
}

#include <limits.h>   /* ULLONG_MAX */


/* *************************************
*  Compiler Specific Options
***************************************/
#ifdef _MSC_VER /* Visual Studio warning fix */
#  pragma warning(disable : 4127) /* disable: C4127: conditional expression is constant */
#endif

#if XXH_NO_INLINE_HINTS  /* disable inlining hints */
#  if defined(__GNUC__) || defined(__clang__)
#    define XXH_FORCE_INLINE static __attribute__((unused))
#  else
#    define XXH_FORCE_INLINE static
#  endif
#  define XXH_NO_INLINE static
/* enable inlining hints */
#elif defined(__GNUC__) || defined(__clang__)
#  define XXH_FORCE_INLINE static __inline__ __attribute__((always_inline, unused))
#  define XXH_NO_INLINE static __attribute__((noinline))
#elif defined(_MSC_VER)  /* Visual Studio */
#  define XXH_FORCE_INLINE static __forceinline
#  define XXH_NO_INLINE static __declspec(noinline)
#elif defined (__cplusplus) \
  || (defined (__STDC_VERSION__) && (__STDC_VERSION__ >= 199901L))   /* C99 */
#  define XXH_FORCE_INLINE static inline
#  define XXH_NO_INLINE static
#else
#  define XXH_FORCE_INLINE static
#  define XXH_NO_INLINE static
#endif



/* *************************************
*  Debug
***************************************/
/*!
 * @ingroup tuning
 * @def XXH_DEBUGLEVEL
 * @brief Sets the debugging level.
 *
 * XXH_DEBUGLEVEL is expected to be defined externally, typically via the
 * compiler's command line options. The value must be a number.
 */
#ifndef XXH_DEBUGLEVEL
#  ifdef DEBUGLEVEL /* backwards compat */
#    define XXH_DEBUGLEVEL DEBUGLEVEL
#  else
#    define XXH_DEBUGLEVEL 0
#  endif
#endif

#if (XXH_DEBUGLEVEL>=1)
#  include <assert.h>   /* note: can still be disabled with NDEBUG */
#  define XXH_ASSERT(c)   assert(c)
#else
#  define XXH_ASSERT(c)   ((void)0)
#endif

/* note: use after variable declarations */
#ifndef XXH_STATIC_ASSERT
#  if defined(__STDC_VERSION__) && (__STDC_VERSION__ >= 201112L)    /* C11 */
#    include <assert.h>
#    define XXH_STATIC_ASSERT_WITH_MESSAGE(c,m) do { static_assert((c),m); } while(0)
#  elif defined(__cplusplus) && (__cplusplus >= 201103L)            /* C++11 */
#    define XXH_STATIC_ASSERT_WITH_MESSAGE(c,m) do { static_assert((c),m); } while(0)
#  else
#    define XXH_STATIC_ASSERT_WITH_MESSAGE(c,m) do { struct xxh_sa { char x[(c) ? 1 : -1]; }; } while(0)
#  endif
#  define XXH_STATIC_ASSERT(c) XXH_STATIC_ASSERT_WITH_MESSAGE((c),#c)
#endif

/*!
 * @internal
 * @def XXH_COMPILER_GUARD(var)
 * @brief Used to prevent unwanted optimizations for @p var.
 *
 * It uses an empty GCC inline assembly statement with a register constraint
 * which forces @p var into a general purpose register (eg eax, ebx, ecx
 * on x86) and marks it as modified.
 *
 * This is used in a few places to avoid unwanted autovectorization (e.g.
 * XXH32_round()). All vectorization we want is explicit via intrinsics,
 * and _usually_ isn't wanted elsewhere.
 *
 * We also use it to prevent unwanted constant folding for AArch64 in
 * XXH3_initCustomSecret_scalar().
 */
#if defined(__GNUC__) || defined(__clang__)
#  define XXH_COMPILER_GUARD(var) __asm__ __volatile__("" : "+r" (var))
#else
#  define XXH_COMPILER_GUARD(var) ((void)0)
#endif

/* *************************************
*  Basic Types
***************************************/
#if !defined (__VMS) \
 && (defined (__cplusplus) \
 || (defined (__STDC_VERSION__) && (__STDC_VERSION__ >= 199901L) /* C99 */) )
# include <stdint.h>
  typedef uint8_t xxh_u8;
#else
  typedef unsigned char xxh_u8;
#endif
typedef XXH32_hash_t xxh_u32;

#ifdef XXH_OLD_NAMES
#  define BYTE xxh_u8
#  define U8   xxh_u8
#  define U32  xxh_u32
#endif

/* ***   Memory access   *** */

/*!
 * @internal
 * @fn xxh_u32 XXH_read32(const void* ptr)
 * @brief Reads an unaligned 32-bit integer from @p ptr in native endianness.
 *
 * Affected by @ref XXH_FORCE_MEMORY_ACCESS.
 *
 * @param ptr The pointer to read from.
 * @return The 32-bit native endian integer from the bytes at @p ptr.
 */

/*!
 * @internal
 * @fn xxh_u32 XXH_readLE32(const void* ptr)
 * @brief Reads an unaligned 32-bit little endian integer from @p ptr.
 *
 * Affected by @ref XXH_FORCE_MEMORY_ACCESS.
 *
 * @param ptr The pointer to read from.
 * @return The 32-bit little endian integer from the bytes at @p ptr.
 */

/*!
 * @internal
 * @fn xxh_u32 XXH_readBE32(const void* ptr)
 * @brief Reads an unaligned 32-bit big endian integer from @p ptr.
 *
 * Affected by @ref XXH_FORCE_MEMORY_ACCESS.
 *
 * @param ptr The pointer to read from.
 * @return The 32-bit big endian integer from the bytes at @p ptr.
 */

/*!
 * @internal
 * @fn xxh_u32 XXH_readLE32_align(const void* ptr, XXH_alignment align)
 * @brief Like @ref XXH_readLE32(), but has an option for aligned reads.
 *
 * Affected by @ref XXH_FORCE_MEMORY_ACCESS.
 * Note that when @ref XXH_FORCE_ALIGN_CHECK == 0, the @p align parameter is
 * always @ref XXH_alignment::XXH_unaligned.
 *
 * @param ptr The pointer to read from.
 * @param align Whether @p ptr is aligned.
 * @pre
 *   If @p align == @ref XXH_alignment::XXH_aligned, @p ptr must be 4 byte
 *   aligned.
 * @return The 32-bit little endian integer from the bytes at @p ptr.
 */

#if (defined(XXH_FORCE_MEMORY_ACCESS) && (XXH_FORCE_MEMORY_ACCESS==3))
/*
 * Manual byteshift. Best for old compilers which don't inline memcpy.
 * We actually directly use XXH_readLE32 and XXH_readBE32.
 */
#elif (defined(XXH_FORCE_MEMORY_ACCESS) && (XXH_FORCE_MEMORY_ACCESS==2))

/*
 * Force direct memory access. Only works on CPU which support unaligned memory
 * access in hardware.
 */
static xxh_u32 XXH_read32(const void* memPtr) { return *(const xxh_u32*) memPtr; }

#elif (defined(XXH_FORCE_MEMORY_ACCESS) && (XXH_FORCE_MEMORY_ACCESS==1))

/*
 * __attribute__((aligned(1))) is supported by gcc and clang. Originally the
 * documentation claimed that it only increased the alignment, but actually it
 * can decrease it on gcc, clang, and icc:
 * https://gcc.gnu.org/bugzilla/show_bug.cgi?id=69502,
 * https://gcc.godbolt.org/z/xYez1j67Y.
 */
#ifdef XXH_OLD_NAMES
typedef union { xxh_u32 u32; } __attribute__((packed)) unalign;
#endif
static xxh_u32 XXH_read32(const void* ptr)
{
    typedef __attribute__((aligned(1))) xxh_u32 xxh_unalign32;
    return *((const xxh_unalign32*)ptr);
}

#else

/*
 * Portable and safe solution. Generally efficient.
 * see: http://fastcompression.blogspot.com/2015/08/accessing-unaligned-memory.html
 */
static xxh_u32 XXH_read32(const void* memPtr)
{
    xxh_u32 val;
    XXH_memcpy(&val, memPtr, sizeof(val));
    return val;
}

#endif   /* XXH_FORCE_DIRECT_MEMORY_ACCESS */


/* ***   Endianness   *** */

/*!
 * @ingroup tuning
 * @def XXH_CPU_LITTLE_ENDIAN
 * @brief Whether the target is little endian.
 *
 * Defined to 1 if the target is little endian, or 0 if it is big endian.
 * It can be defined externally, for example on the compiler command line.
 *
 * If it is not defined,
 * a runtime check (which is usually constant folded) is used instead.
 *
 * @note
 *   This is not necessarily defined to an integer constant.
 *
 * @see XXH_isLittleEndian() for the runtime check.
 */
#ifndef XXH_CPU_LITTLE_ENDIAN
/*
 * Try to detect endianness automatically, to avoid the nonstandard behavior
 * in `XXH_isLittleEndian()`
 */
#  if defined(_WIN32) /* Windows is always little endian */ \
     || defined(__LITTLE_ENDIAN__) \
     || (defined(__BYTE_ORDER__) && __BYTE_ORDER__ == __ORDER_LITTLE_ENDIAN__)
#    define XXH_CPU_LITTLE_ENDIAN 1
#  elif defined(__BIG_ENDIAN__) \
     || (defined(__BYTE_ORDER__) && __BYTE_ORDER__ == __ORDER_BIG_ENDIAN__)
#    define XXH_CPU_LITTLE_ENDIAN 0
#  else
/*!
 * @internal
 * @brief Runtime check for @ref XXH_CPU_LITTLE_ENDIAN.
 *
 * Most compilers will constant fold this.
 */
static int XXH_isLittleEndian(void)
{
    /*
     * Portable and well-defined behavior.
     * Don't use static: it is detrimental to performance.
     */
    const union { xxh_u32 u; xxh_u8 c[4]; } one = { 1 };
    return one.c[0];
}
#   define XXH_CPU_LITTLE_ENDIAN   XXH_isLittleEndian()
#  endif
#endif




/* ****************************************
*  Compiler-specific Functions and Macros
******************************************/
#define XXH_GCC_VERSION (__GNUC__ * 100 + __GNUC_MINOR__)

#ifdef __has_builtin
#  define XXH_HAS_BUILTIN(x) __has_builtin(x)
#else
#  define XXH_HAS_BUILTIN(x) 0
#endif

/*!
 * @internal
 * @def XXH_rotl32(x,r)
 * @brief 32-bit rotate left.
 *
 * @param x The 32-bit integer to be rotated.
 * @param r The number of bits to rotate.
 * @pre
 *   @p r > 0 && @p r < 32
 * @note
 *   @p x and @p r may be evaluated multiple times.
 * @return The rotated result.
 */
#if !defined(NO_CLANG_BUILTIN) && XXH_HAS_BUILTIN(__builtin_rotateleft32) \
                               && XXH_HAS_BUILTIN(__builtin_rotateleft64)
#  define XXH_rotl32 __builtin_rotateleft32
#  define XXH_rotl64 __builtin_rotateleft64
/* Note: although _rotl exists for minGW (GCC under windows), performance seems poor */
#elif defined(_MSC_VER)
#  define XXH_rotl32(x,r) _rotl(x,r)
#  define XXH_rotl64(x,r) _rotl64(x,r)
#else
#  define XXH_rotl32(x,r) (((x) << (r)) | ((x) >> (32 - (r))))
#  define XXH_rotl64(x,r) (((x) << (r)) | ((x) >> (64 - (r))))
#endif

/*!
 * @internal
 * @fn xxh_u32 XXH_swap32(xxh_u32 x)
 * @brief A 32-bit byteswap.
 *
 * @param x The 32-bit integer to byteswap.
 * @return @p x, byteswapped.
 */
#if defined(_MSC_VER)     /* Visual Studio */
#  define XXH_swap32 _byteswap_ulong
#elif XXH_GCC_VERSION >= 403
#  define XXH_swap32 __builtin_bswap32
#else
static xxh_u32 XXH_swap32 (xxh_u32 x)
{
    return  ((x << 24) & 0xff000000 ) |
            ((x <<  8) & 0x00ff0000 ) |
            ((x >>  8) & 0x0000ff00 ) |
            ((x >> 24) & 0x000000ff );
}
#endif


/* ***************************
*  Memory reads
*****************************/

/*!
 * @internal
 * @brief Enum to indicate whether a pointer is aligned.
 */
typedef enum {
    XXH_aligned,  /*!< Aligned */
    XXH_unaligned /*!< Possibly unaligned */
} XXH_alignment;

/*
 * XXH_FORCE_MEMORY_ACCESS==3 is an endian-independent byteshift load.
 *
 * This is ideal for older compilers which don't inline memcpy.
 */
#if (defined(XXH_FORCE_MEMORY_ACCESS) && (XXH_FORCE_MEMORY_ACCESS==3))

XXH_FORCE_INLINE xxh_u32 XXH_readLE32(const void* memPtr)
{
    const xxh_u8* bytePtr = (const xxh_u8 *)memPtr;
    return bytePtr[0]
         | ((xxh_u32)bytePtr[1] << 8)
         | ((xxh_u32)bytePtr[2] << 16)
         | ((xxh_u32)bytePtr[3] << 24);
}

XXH_FORCE_INLINE xxh_u32 XXH_readBE32(const void* memPtr)
{
    const xxh_u8* bytePtr = (const xxh_u8 *)memPtr;
    return bytePtr[3]
         | ((xxh_u32)bytePtr[2] << 8)
         | ((xxh_u32)bytePtr[1] << 16)
         | ((xxh_u32)bytePtr[0] << 24);
}

#else
XXH_FORCE_INLINE xxh_u32 XXH_readLE32(const void* ptr)
{
    return XXH_CPU_LITTLE_ENDIAN ? XXH_read32(ptr) : XXH_swap32(XXH_read32(ptr));
}

static xxh_u32 XXH_readBE32(const void* ptr)
{
    return XXH_CPU_LITTLE_ENDIAN ? XXH_swap32(XXH_read32(ptr)) : XXH_read32(ptr);
}
#endif

XXH_FORCE_INLINE xxh_u32
XXH_readLE32_align(const void* ptr, XXH_alignment align)
{
    if (align==XXH_unaligned) {
        return XXH_readLE32(ptr);
    } else {
        return XXH_CPU_LITTLE_ENDIAN ? *(const xxh_u32*)ptr : XXH_swap32(*(const xxh_u32*)ptr);
    }
}


/* *************************************
*  Misc
***************************************/
/*! @ingroup public */
XXH_PUBLIC_API unsigned XXH_versionNumber (void) { return XXH_VERSION_NUMBER; }


/* *******************************************************************
*  32-bit hash functions
*********************************************************************/
/*!
 * @}
 * @defgroup xxh32_impl XXH32 implementation
 * @ingroup impl
 * @{
 */
 /* #define instead of static const, to be used as initializers */
#define XXH_PRIME32_1  0x9E3779B1U  /*!< 0b10011110001101110111100110110001 */
#define XXH_PRIME32_2  0x85EBCA77U  /*!< 0b10000101111010111100101001110111 */
#define XXH_PRIME32_3  0xC2B2AE3DU  /*!< 0b11000010101100101010111000111101 */
#define XXH_PRIME32_4  0x27D4EB2FU  /*!< 0b00100111110101001110101100101111 */
#define XXH_PRIME32_5  0x165667B1U  /*!< 0b00010110010101100110011110110001 */

#ifdef XXH_OLD_NAMES
#  define PRIME32_1 XXH_PRIME32_1
#  define PRIME32_2 XXH_PRIME32_2
#  define PRIME32_3 XXH_PRIME32_3
#  define PRIME32_4 XXH_PRIME32_4
#  define PRIME32_5 XXH_PRIME32_5
#endif

/*!
 * @internal
 * @brief Normal stripe processing routine.
 *
 * This shuffles the bits so that any bit from @p input impacts several bits in
 * @p acc.
 *
 * @param acc The accumulator lane.
 * @param input The stripe of input to mix.
 * @return The mixed accumulator lane.
 */
static xxh_u32 XXH32_round(xxh_u32 acc, xxh_u32 input)
{
    acc += input * XXH_PRIME32_2;
    acc  = XXH_rotl32(acc, 13);
    acc *= XXH_PRIME32_1;
#if (defined(__SSE4_1__) || defined(__aarch64__)) && !defined(XXH_ENABLE_AUTOVECTORIZE)
    /*
     * UGLY HACK:
     * A compiler fence is the only thing that prevents GCC and Clang from
     * autovectorizing the XXH32 loop (pragmas and attributes don't work for some
     * reason) without globally disabling SSE4.1.
     *
     * The reason we want to avoid vectorization is because despite working on
     * 4 integers at a time, there are multiple factors slowing XXH32 down on
     * SSE4:
     * - There's a ridiculous amount of lag from pmulld (10 cycles of latency on
     *   newer chips!) making it slightly slower to multiply four integers at
     *   once compared to four integers independently. Even when pmulld was
     *   fastest, Sandy/Ivy Bridge, it is still not worth it to go into SSE
     *   just to multiply unless doing a long operation.
     *
     * - Four instructions are required to rotate,
     *      movqda tmp,  v // not required with VEX encoding
     *      pslld  tmp, 13 // tmp <<= 13
     *      psrld  v,   19 // x >>= 19
     *      por    v,  tmp // x |= tmp
     *   compared to one for scalar:
     *      roll   v, 13    // reliably fast across the board
     *      shldl  v, v, 13 // Sandy Bridge and later prefer this for some reason
     *
     * - Instruction level parallelism is actually more beneficial here because
     *   the SIMD actually serializes this operation: While v1 is rotating, v2
     *   can load data, while v3 can multiply. SSE forces them to operate
     *   together.
     *
     * This is also enabled on AArch64, as Clang autovectorizes it incorrectly
     * and it is pointless writing a NEON implementation that is basically the
     * same speed as scalar for XXH32.
     */
    XXH_COMPILER_GUARD(acc);
#endif
    return acc;
}

/*!
 * @internal
 * @brief Mixes all bits to finalize the hash.
 *
 * The final mix ensures that all input bits have a chance to impact any bit in
 * the output digest, resulting in an unbiased distribution.
 *
 * @param h32 The hash to avalanche.
 * @return The avalanched hash.
 */
static xxh_u32 XXH32_avalanche(xxh_u32 h32)
{
    h32 ^= h32 >> 15;
    h32 *= XXH_PRIME32_2;
    h32 ^= h32 >> 13;
    h32 *= XXH_PRIME32_3;
    h32 ^= h32 >> 16;
    return(h32);
}

#define XXH_get32bits(p) XXH_readLE32_align(p, align)

/*!
 * @internal
 * @brief Processes the last 0-15 bytes of @p ptr.
 *
 * There may be up to 15 bytes remaining to consume from the input.
 * This final stage will digest them to ensure that all input bytes are present
 * in the final mix.
 *
 * @param h32 The hash to finalize.
 * @param ptr The pointer to the remaining input.
 * @param len The remaining length, modulo 16.
 * @param align Whether @p ptr is aligned.
 * @return The finalized hash.
 */
static xxh_u32
XXH32_finalize(xxh_u32 h32, const xxh_u8* ptr, size_t len, XXH_alignment align)
{
#define XXH_PROCESS1 do {                           \
    h32 += (*ptr++) * XXH_PRIME32_5;                \
    h32 = XXH_rotl32(h32, 11) * XXH_PRIME32_1;      \
} while (0)

#define XXH_PROCESS4 do {                           \
    h32 += XXH_get32bits(ptr) * XXH_PRIME32_3;      \
    ptr += 4;                                   \
    h32  = XXH_rotl32(h32, 17) * XXH_PRIME32_4;     \
} while (0)

    if (ptr==NULL) XXH_ASSERT(len == 0);

    /* Compact rerolled version; generally faster */
    if (!XXH32_ENDJMP) {
        len &= 15;
        while (len >= 4) {
            XXH_PROCESS4;
            len -= 4;
        }
        while (len > 0) {
            XXH_PROCESS1;
            --len;
        }
        return XXH32_avalanche(h32);
    } else {
         switch(len&15) /* or switch(bEnd - p) */ {
           case 12:      XXH_PROCESS4;
                         XXH_FALLTHROUGH;
           case 8:       XXH_PROCESS4;
                         XXH_FALLTHROUGH;
           case 4:       XXH_PROCESS4;
                         return XXH32_avalanche(h32);

           case 13:      XXH_PROCESS4;
                         XXH_FALLTHROUGH;
           case 9:       XXH_PROCESS4;
                         XXH_FALLTHROUGH;
           case 5:       XXH_PROCESS4;
                         XXH_PROCESS1;
                         return XXH32_avalanche(h32);

           case 14:      XXH_PROCESS4;
                         XXH_FALLTHROUGH;
           case 10:      XXH_PROCESS4;
                         XXH_FALLTHROUGH;
           case 6:       XXH_PROCESS4;
                         XXH_PROCESS1;
                         XXH_PROCESS1;
                         return XXH32_avalanche(h32);

           case 15:      XXH_PROCESS4;
                         XXH_FALLTHROUGH;
           case 11:      XXH_PROCESS4;
                         XXH_FALLTHROUGH;
           case 7:       XXH_PROCESS4;
                         XXH_FALLTHROUGH;
           case 3:       XXH_PROCESS1;
                         XXH_FALLTHROUGH;
           case 2:       XXH_PROCESS1;
                         XXH_FALLTHROUGH;
           case 1:       XXH_PROCESS1;
                         XXH_FALLTHROUGH;
           case 0:       return XXH32_avalanche(h32);
        }
        XXH_ASSERT(0);
        return h32;   /* reaching this point is deemed impossible */
    }
}

#ifdef XXH_OLD_NAMES
#  define PROCESS1 XXH_PROCESS1
#  define PROCESS4 XXH_PROCESS4
#else
#  undef XXH_PROCESS1
#  undef XXH_PROCESS4
#endif

/*!
 * @internal
 * @brief The implementation for @ref XXH32().
 *
 * @param input , len , seed Directly passed from @ref XXH32().
 * @param align Whether @p input is aligned.
 * @return The calculated hash.
 */
XXH_FORCE_INLINE xxh_u32
XXH32_endian_align(const xxh_u8* input, size_t len, xxh_u32 seed, XXH_alignment align)
{
    xxh_u32 h32;

    if (input==NULL) XXH_ASSERT(len == 0);

    if (len>=16) {
        const xxh_u8* const bEnd = input + len;
        const xxh_u8* const limit = bEnd - 15;
        xxh_u32 v1 = seed + XXH_PRIME32_1 + XXH_PRIME32_2;
        xxh_u32 v2 = seed + XXH_PRIME32_2;
        xxh_u32 v3 = seed + 0;
        xxh_u32 v4 = seed - XXH_PRIME32_1;

        do {
            v1 = XXH32_round(v1, XXH_get32bits(input)); input += 4;
            v2 = XXH32_round(v2, XXH_get32bits(input)); input += 4;
            v3 = XXH32_round(v3, XXH_get32bits(input)); input += 4;
            v4 = XXH32_round(v4, XXH_get32bits(input)); input += 4;
        } while (input < limit);

        h32 = XXH_rotl32(v1, 1)  + XXH_rotl32(v2, 7)
            + XXH_rotl32(v3, 12) + XXH_rotl32(v4, 18);
    } else {
        h32  = seed + XXH_PRIME32_5;
    }

    h32 += (xxh_u32)len;

    return XXH32_finalize(h32, input, len&15, align);
}

/*! @ingroup xxh32_family */
XXH_PUBLIC_API XXH32_hash_t XXH32 (const void* input, size_t len, XXH32_hash_t seed)
{
#if 0
    /* Simple version, good for code maintenance, but unfortunately slow for small inputs */
    XXH32_state_t state;
    XXH32_reset(&state, seed);
    XXH32_update(&state, (const xxh_u8*)input, len);
    return XXH32_digest(&state);
#else
    if (XXH_FORCE_ALIGN_CHECK) {
        if ((((size_t)input) & 3) == 0) {   /* Input is 4-bytes aligned, leverage the speed benefit */
            return XXH32_endian_align((const xxh_u8*)input, len, seed, XXH_aligned);
    }   }

    return XXH32_endian_align((const xxh_u8*)input, len, seed, XXH_unaligned);
#endif
}



/*******   Hash streaming   *******/
/*!
 * @ingroup xxh32_family
 */
XXH_PUBLIC_API XXH32_state_t* XXH32_createState(void)
{
    return (XXH32_state_t*)XXH_malloc(sizeof(XXH32_state_t));
}
/*! @ingroup xxh32_family */
XXH_PUBLIC_API XXH_errorcode XXH32_freeState(XXH32_state_t* statePtr)
{
    XXH_free(statePtr);
    return XXH_OK;
}

/*! @ingroup xxh32_family */
XXH_PUBLIC_API void XXH32_copyState(XXH32_state_t* dstState, const XXH32_state_t* srcState)
{
    XXH_memcpy(dstState, srcState, sizeof(*dstState));
}

/*! @ingroup xxh32_family */
XXH_PUBLIC_API XXH_errorcode XXH32_reset(XXH32_state_t* statePtr, XXH32_hash_t seed)
{
    XXH_ASSERT(statePtr != NULL);
    memset(statePtr, 0, sizeof(*statePtr));
    statePtr->v[0] = seed + XXH_PRIME32_1 + XXH_PRIME32_2;
    statePtr->v[1] = seed + XXH_PRIME32_2;
    statePtr->v[2] = seed + 0;
    statePtr->v[3] = seed - XXH_PRIME32_1;
    return XXH_OK;
}


/*! @ingroup xxh32_family */
XXH_PUBLIC_API XXH_errorcode
XXH32_update(XXH32_state_t* state, const void* input, size_t len)
{
    if (input==NULL) {
        XXH_ASSERT(len == 0);
        return XXH_OK;
    }

    {   const xxh_u8* p = (const xxh_u8*)input;
        const xxh_u8* const bEnd = p + len;

        state->total_len_32 += (XXH32_hash_t)len;
        state->large_len |= (XXH32_hash_t)((len>=16) | (state->total_len_32>=16));

        if (state->memsize + len < 16)  {   /* fill in tmp buffer */
            XXH_memcpy((xxh_u8*)(state->mem32) + state->memsize, input, len);
            state->memsize += (XXH32_hash_t)len;
            return XXH_OK;
        }

        if (state->memsize) {   /* some data left from previous update */
            XXH_memcpy((xxh_u8*)(state->mem32) + state->memsize, input, 16-state->memsize);
            {   const xxh_u32* p32 = state->mem32;
                state->v[0] = XXH32_round(state->v[0], XXH_readLE32(p32)); p32++;
                state->v[1] = XXH32_round(state->v[1], XXH_readLE32(p32)); p32++;
                state->v[2] = XXH32_round(state->v[2], XXH_readLE32(p32)); p32++;
                state->v[3] = XXH32_round(state->v[3], XXH_readLE32(p32));
            }
            p += 16-state->memsize;
            state->memsize = 0;
        }

        if (p <= bEnd-16) {
            const xxh_u8* const limit = bEnd - 16;

            do {
                state->v[0] = XXH32_round(state->v[0], XXH_readLE32(p)); p+=4;
                state->v[1] = XXH32_round(state->v[1], XXH_readLE32(p)); p+=4;
                state->v[2] = XXH32_round(state->v[2], XXH_readLE32(p)); p+=4;
                state->v[3] = XXH32_round(state->v[3], XXH_readLE32(p)); p+=4;
            } while (p<=limit);

        }

        if (p < bEnd) {
            XXH_memcpy(state->mem32, p, (size_t)(bEnd-p));
            state->memsize = (unsigned)(bEnd-p);
        }
    }

    return XXH_OK;
}


/*! @ingroup xxh32_family */
XXH_PUBLIC_API XXH32_hash_t XXH32_digest(const XXH32_state_t* state)
{
    xxh_u32 h32;

    if (state->large_len) {
        h32 = XXH_rotl32(state->v[0], 1)
            + XXH_rotl32(state->v[1], 7)
            + XXH_rotl32(state->v[2], 12)
            + XXH_rotl32(state->v[3], 18);
    } else {
        h32 = state->v[2] /* == seed */ + XXH_PRIME32_5;
    }

    h32 += state->total_len_32;

    return XXH32_finalize(h32, (const xxh_u8*)state->mem32, state->memsize, XXH_aligned);
}


/*******   Canonical representation   *******/

/*!
 * @ingroup xxh32_family
 * The default return values from XXH functions are unsigned 32 and 64 bit
 * integers.
 *
 * The canonical representation uses big endian convention, the same convention
 * as human-readable numbers (large digits first).
 *
 * This way, hash values can be written into a file or buffer, remaining
 * comparable across different systems.
 *
 * The following functions allow transformation of hash values to and from their
 * canonical format.
 */
XXH_PUBLIC_API void XXH32_canonicalFromHash(XXH32_canonical_t* dst, XXH32_hash_t hash)
{
    XXH_STATIC_ASSERT(sizeof(XXH32_canonical_t) == sizeof(XXH32_hash_t));
    if (XXH_CPU_LITTLE_ENDIAN) hash = XXH_swap32(hash);
    XXH_memcpy(dst, &hash, sizeof(*dst));
}
/*! @ingroup xxh32_family */
XXH_PUBLIC_API XXH32_hash_t XXH32_hashFromCanonical(const XXH32_canonical_t* src)
{
    return XXH_readBE32(src);
}


#ifndef XXH_NO_LONG_LONG

/* *******************************************************************
*  64-bit hash functions
*********************************************************************/
/*!
 * @}
 * @ingroup impl
 * @{
 */
/*******   Memory access   *******/

typedef XXH64_hash_t xxh_u64;

#ifdef XXH_OLD_NAMES
#  define U64 xxh_u64
#endif

#if (defined(XXH_FORCE_MEMORY_ACCESS) && (XXH_FORCE_MEMORY_ACCESS==3))
/*
 * Manual byteshift. Best for old compilers which don't inline memcpy.
 * We actually directly use XXH_readLE64 and XXH_readBE64.
 */
#elif (defined(XXH_FORCE_MEMORY_ACCESS) && (XXH_FORCE_MEMORY_ACCESS==2))

/* Force direct memory access. Only works on CPU which support unaligned memory access in hardware */
static xxh_u64 XXH_read64(const void* memPtr)
{
    return *(const xxh_u64*) memPtr;
}

#elif (defined(XXH_FORCE_MEMORY_ACCESS) && (XXH_FORCE_MEMORY_ACCESS==1))

/*
 * __attribute__((aligned(1))) is supported by gcc and clang. Originally the
 * documentation claimed that it only increased the alignment, but actually it
 * can decrease it on gcc, clang, and icc:
 * https://gcc.gnu.org/bugzilla/show_bug.cgi?id=69502,
 * https://gcc.godbolt.org/z/xYez1j67Y.
 */
#ifdef XXH_OLD_NAMES
typedef union { xxh_u32 u32; xxh_u64 u64; } __attribute__((packed)) unalign64;
#endif
static xxh_u64 XXH_read64(const void* ptr)
{
    typedef __attribute__((aligned(1))) xxh_u64 xxh_unalign64;
    return *((const xxh_unalign64*)ptr);
}

#else

/*
 * Portable and safe solution. Generally efficient.
 * see: http://fastcompression.blogspot.com/2015/08/accessing-unaligned-memory.html
 */
static xxh_u64 XXH_read64(const void* memPtr)
{
    xxh_u64 val;
    XXH_memcpy(&val, memPtr, sizeof(val));
    return val;
}

#endif   /* XXH_FORCE_DIRECT_MEMORY_ACCESS */

#if defined(_MSC_VER)     /* Visual Studio */
#  define XXH_swap64 _byteswap_uint64
#elif XXH_GCC_VERSION >= 403
#  define XXH_swap64 __builtin_bswap64
#else
static xxh_u64 XXH_swap64(xxh_u64 x)
{
    return  ((x << 56) & 0xff00000000000000ULL) |
            ((x << 40) & 0x00ff000000000000ULL) |
            ((x << 24) & 0x0000ff0000000000ULL) |
            ((x << 8)  & 0x000000ff00000000ULL) |
            ((x >> 8)  & 0x00000000ff000000ULL) |
            ((x >> 24) & 0x0000000000ff0000ULL) |
            ((x >> 40) & 0x000000000000ff00ULL) |
            ((x >> 56) & 0x00000000000000ffULL);
}
#endif


/* XXH_FORCE_MEMORY_ACCESS==3 is an endian-independent byteshift load. */
#if (defined(XXH_FORCE_MEMORY_ACCESS) && (XXH_FORCE_MEMORY_ACCESS==3))

XXH_FORCE_INLINE xxh_u64 XXH_readLE64(const void* memPtr)
{
    const xxh_u8* bytePtr = (const xxh_u8 *)memPtr;
    return bytePtr[0]
         | ((xxh_u64)bytePtr[1] << 8)
         | ((xxh_u64)bytePtr[2] << 16)
         | ((xxh_u64)bytePtr[3] << 24)
         | ((xxh_u64)bytePtr[4] << 32)
         | ((xxh_u64)bytePtr[5] << 40)
         | ((xxh_u64)bytePtr[6] << 48)
         | ((xxh_u64)bytePtr[7] << 56);
}

XXH_FORCE_INLINE xxh_u64 XXH_readBE64(const void* memPtr)
{
    const xxh_u8* bytePtr = (const xxh_u8 *)memPtr;
    return bytePtr[7]
         | ((xxh_u64)bytePtr[6] << 8)
         | ((xxh_u64)bytePtr[5] << 16)
         | ((xxh_u64)bytePtr[4] << 24)
         | ((xxh_u64)bytePtr[3] << 32)
         | ((xxh_u64)bytePtr[2] << 40)
         | ((xxh_u64)bytePtr[1] << 48)
         | ((xxh_u64)bytePtr[0] << 56);
}

#else
XXH_FORCE_INLINE xxh_u64 XXH_readLE64(const void* ptr)
{
    return XXH_CPU_LITTLE_ENDIAN ? XXH_read64(ptr) : XXH_swap64(XXH_read64(ptr));
}

static xxh_u64 XXH_readBE64(const void* ptr)
{
    return XXH_CPU_LITTLE_ENDIAN ? XXH_swap64(XXH_read64(ptr)) : XXH_read64(ptr);
}
#endif

XXH_FORCE_INLINE xxh_u64
XXH_readLE64_align(const void* ptr, XXH_alignment align)
{
    if (align==XXH_unaligned)
        return XXH_readLE64(ptr);
    else
        return XXH_CPU_LITTLE_ENDIAN ? *(const xxh_u64*)ptr : XXH_swap64(*(const xxh_u64*)ptr);
}


/*******   xxh64   *******/
/*!
 * @}
 * @defgroup xxh64_impl XXH64 implementation
 * @ingroup impl
 * @{
 */
/* #define rather that static const, to be used as initializers */
#define XXH_PRIME64_1  0x9E3779B185EBCA87ULL  /*!< 0b1001111000110111011110011011000110000101111010111100101010000111 */
#define XXH_PRIME64_2  0xC2B2AE3D27D4EB4FULL  /*!< 0b1100001010110010101011100011110100100111110101001110101101001111 */
#define XXH_PRIME64_3  0x165667B19E3779F9ULL  /*!< 0b0001011001010110011001111011000110011110001101110111100111111001 */
#define XXH_PRIME64_4  0x85EBCA77C2B2AE63ULL  /*!< 0b1000010111101011110010100111011111000010101100101010111001100011 */
#define XXH_PRIME64_5  0x27D4EB2F165667C5ULL  /*!< 0b0010011111010100111010110010111100010110010101100110011111000101 */

#ifdef XXH_OLD_NAMES
#  define PRIME64_1 XXH_PRIME64_1
#  define PRIME64_2 XXH_PRIME64_2
#  define PRIME64_3 XXH_PRIME64_3
#  define PRIME64_4 XXH_PRIME64_4
#  define PRIME64_5 XXH_PRIME64_5
#endif

static xxh_u64 XXH64_round(xxh_u64 acc, xxh_u64 input)
{
    acc += input * XXH_PRIME64_2;
    acc  = XXH_rotl64(acc, 31);
    acc *= XXH_PRIME64_1;
    return acc;
}

static xxh_u64 XXH64_mergeRound(xxh_u64 acc, xxh_u64 val)
{
    val  = XXH64_round(0, val);
    acc ^= val;
    acc  = acc * XXH_PRIME64_1 + XXH_PRIME64_4;
    return acc;
}

static xxh_u64 XXH64_avalanche(xxh_u64 h64)
{
    h64 ^= h64 >> 33;
    h64 *= XXH_PRIME64_2;
    h64 ^= h64 >> 29;
    h64 *= XXH_PRIME64_3;
    h64 ^= h64 >> 32;
    return h64;
}


#define XXH_get64bits(p) XXH_readLE64_align(p, align)

static xxh_u64
XXH64_finalize(xxh_u64 h64, const xxh_u8* ptr, size_t len, XXH_alignment align)
{
    if (ptr==NULL) XXH_ASSERT(len == 0);
    len &= 31;
    while (len >= 8) {
        xxh_u64 const k1 = XXH64_round(0, XXH_get64bits(ptr));
        ptr += 8;
        h64 ^= k1;
        h64  = XXH_rotl64(h64,27) * XXH_PRIME64_1 + XXH_PRIME64_4;
        len -= 8;
    }
    if (len >= 4) {
        h64 ^= (xxh_u64)(XXH_get32bits(ptr)) * XXH_PRIME64_1;
        ptr += 4;
        h64 = XXH_rotl64(h64, 23) * XXH_PRIME64_2 + XXH_PRIME64_3;
        len -= 4;
    }
    while (len > 0) {
        h64 ^= (*ptr++) * XXH_PRIME64_5;
        h64 = XXH_rotl64(h64, 11) * XXH_PRIME64_1;
        --len;
    }
    return  XXH64_avalanche(h64);
}

#ifdef XXH_OLD_NAMES
#  define PROCESS1_64 XXH_PROCESS1_64
#  define PROCESS4_64 XXH_PROCESS4_64
#  define PROCESS8_64 XXH_PROCESS8_64
#else
#  undef XXH_PROCESS1_64
#  undef XXH_PROCESS4_64
#  undef XXH_PROCESS8_64
#endif

XXH_FORCE_INLINE xxh_u64
XXH64_endian_align(const xxh_u8* input, size_t len, xxh_u64 seed, XXH_alignment align)
{
    xxh_u64 h64;
    if (input==NULL) XXH_ASSERT(len == 0);

    if (len>=32) {
        const xxh_u8* const bEnd = input + len;
        const xxh_u8* const limit = bEnd - 31;
        xxh_u64 v1 = seed + XXH_PRIME64_1 + XXH_PRIME64_2;
        xxh_u64 v2 = seed + XXH_PRIME64_2;
        xxh_u64 v3 = seed + 0;
        xxh_u64 v4 = seed - XXH_PRIME64_1;

        do {
            v1 = XXH64_round(v1, XXH_get64bits(input)); input+=8;
            v2 = XXH64_round(v2, XXH_get64bits(input)); input+=8;
            v3 = XXH64_round(v3, XXH_get64bits(input)); input+=8;
            v4 = XXH64_round(v4, XXH_get64bits(input)); input+=8;
        } while (input<limit);

        h64 = XXH_rotl64(v1, 1) + XXH_rotl64(v2, 7) + XXH_rotl64(v3, 12) + XXH_rotl64(v4, 18);
        h64 = XXH64_mergeRound(h64, v1);
        h64 = XXH64_mergeRound(h64, v2);
        h64 = XXH64_mergeRound(h64, v3);
        h64 = XXH64_mergeRound(h64, v4);

    } else {
        h64  = seed + XXH_PRIME64_5;
    }

    h64 += (xxh_u64) len;

    return XXH64_finalize(h64, input, len, align);
}


/*! @ingroup xxh64_family */
XXH_PUBLIC_API XXH64_hash_t XXH64 (const void* input, size_t len, XXH64_hash_t seed)
{
#if 0
    /* Simple version, good for code maintenance, but unfortunately slow for small inputs */
    XXH64_state_t state;
    XXH64_reset(&state, seed);
    XXH64_update(&state, (const xxh_u8*)input, len);
    return XXH64_digest(&state);
#else
    if (XXH_FORCE_ALIGN_CHECK) {
        if ((((size_t)input) & 7)==0) {  /* Input is aligned, let's leverage the speed advantage */
            return XXH64_endian_align((const xxh_u8*)input, len, seed, XXH_aligned);
    }   }

    return XXH64_endian_align((const xxh_u8*)input, len, seed, XXH_unaligned);

#endif
}

/*******   Hash Streaming   *******/

/*! @ingroup xxh64_family*/
XXH_PUBLIC_API XXH64_state_t* XXH64_createState(void)
{
    return (XXH64_state_t*)XXH_malloc(sizeof(XXH64_state_t));
}
/*! @ingroup xxh64_family */
XXH_PUBLIC_API XXH_errorcode XXH64_freeState(XXH64_state_t* statePtr)
{
    XXH_free(statePtr);
    return XXH_OK;
}

/*! @ingroup xxh64_family */
XXH_PUBLIC_API void XXH64_copyState(XXH64_state_t* dstState, const XXH64_state_t* srcState)
{
    XXH_memcpy(dstState, srcState, sizeof(*dstState));
}

/*! @ingroup xxh64_family */
XXH_PUBLIC_API XXH_errorcode XXH64_reset(XXH64_state_t* statePtr, XXH64_hash_t seed)
{
    XXH_ASSERT(statePtr != NULL);
    memset(statePtr, 0, sizeof(*statePtr));
    statePtr->v[0] = seed + XXH_PRIME64_1 + XXH_PRIME64_2;
    statePtr->v[1] = seed + XXH_PRIME64_2;
    statePtr->v[2] = seed + 0;
    statePtr->v[3] = seed - XXH_PRIME64_1;
    return XXH_OK;
}

/*! @ingroup xxh64_family */
XXH_PUBLIC_API XXH_errorcode
XXH64_update (XXH64_state_t* state, const void* input, size_t len)
{
    if (input==NULL) {
        XXH_ASSERT(len == 0);
        return XXH_OK;
    }

    {   const xxh_u8* p = (const xxh_u8*)input;
        const xxh_u8* const bEnd = p + len;

        state->total_len += len;

        if (state->memsize + len < 32) {  /* fill in tmp buffer */
            XXH_memcpy(((xxh_u8*)state->mem64) + state->memsize, input, len);
            state->memsize += (xxh_u32)len;
            return XXH_OK;
        }

        if (state->memsize) {   /* tmp buffer is full */
            XXH_memcpy(((xxh_u8*)state->mem64) + state->memsize, input, 32-state->memsize);
            state->v[0] = XXH64_round(state->v[0], XXH_readLE64(state->mem64+0));
            state->v[1] = XXH64_round(state->v[1], XXH_readLE64(state->mem64+1));
            state->v[2] = XXH64_round(state->v[2], XXH_readLE64(state->mem64+2));
            state->v[3] = XXH64_round(state->v[3], XXH_readLE64(state->mem64+3));
            p += 32 - state->memsize;
            state->memsize = 0;
        }

        if (p+32 <= bEnd) {
            const xxh_u8* const limit = bEnd - 32;

            do {
                state->v[0] = XXH64_round(state->v[0], XXH_readLE64(p)); p+=8;
                state->v[1] = XXH64_round(state->v[1], XXH_readLE64(p)); p+=8;
                state->v[2] = XXH64_round(state->v[2], XXH_readLE64(p)); p+=8;
                state->v[3] = XXH64_round(state->v[3], XXH_readLE64(p)); p+=8;
            } while (p<=limit);

        }

        if (p < bEnd) {
            XXH_memcpy(state->mem64, p, (size_t)(bEnd-p));
            state->memsize = (unsigned)(bEnd-p);
        }
    }

    return XXH_OK;
}


/*! @ingroup xxh64_family */
XXH_PUBLIC_API XXH64_hash_t XXH64_digest(const XXH64_state_t* state)
{
    xxh_u64 h64;

    if (state->total_len >= 32) {
        h64 = XXH_rotl64(state->v[0], 1) + XXH_rotl64(state->v[1], 7) + XXH_rotl64(state->v[2], 12) + XXH_rotl64(state->v[3], 18);
        h64 = XXH64_mergeRound(h64, state->v[0]);
        h64 = XXH64_mergeRound(h64, state->v[1]);
        h64 = XXH64_mergeRound(h64, state->v[2]);
        h64 = XXH64_mergeRound(h64, state->v[3]);
    } else {
        h64  = state->v[2] /*seed*/ + XXH_PRIME64_5;
    }

    h64 += (xxh_u64) state->total_len;

    return XXH64_finalize(h64, (const xxh_u8*)state->mem64, (size_t)state->total_len, XXH_aligned);
}


/******* Canonical representation   *******/

/*! @ingroup xxh64_family */
XXH_PUBLIC_API void XXH64_canonicalFromHash(XXH64_canonical_t* dst, XXH64_hash_t hash)
{
    XXH_STATIC_ASSERT(sizeof(XXH64_canonical_t) == sizeof(XXH64_hash_t));
    if (XXH_CPU_LITTLE_ENDIAN) hash = XXH_swap64(hash);
    XXH_memcpy(dst, &hash, sizeof(*dst));
}

/*! @ingroup xxh64_family */
XXH_PUBLIC_API XXH64_hash_t XXH64_hashFromCanonical(const XXH64_canonical_t* src)
{
    return XXH_readBE64(src);
}

#ifndef XXH_NO_XXH3

/* *********************************************************************
*  XXH3
*  New generation hash designed for speed on small keys and vectorization
************************************************************************ */
/*!
 * @}
 * @defgroup xxh3_impl XXH3 implementation
 * @ingroup impl
 * @{
 */

/* ===   Compiler specifics   === */

#if ((defined(sun) || defined(__sun)) && __cplusplus) /* Solaris includes __STDC_VERSION__ with C++. Tested with GCC 5.5 */
#  define XXH_RESTRICT /* disable */
#elif defined (__STDC_VERSION__) && __STDC_VERSION__ >= 199901L   /* >= C99 */
#  define XXH_RESTRICT   restrict
#else
/* Note: it might be useful to define __restrict or __restrict__ for some C++ compilers */
#  define XXH_RESTRICT   /* disable */
#endif

#if (defined(__GNUC__) && (__GNUC__ >= 3))  \
  || (defined(__INTEL_COMPILER) && (__INTEL_COMPILER >= 800)) \
  || defined(__clang__)
#    define XXH_likely(x) __builtin_expect(x, 1)
#    define XXH_unlikely(x) __builtin_expect(x, 0)
#else
#    define XXH_likely(x) (x)
#    define XXH_unlikely(x) (x)
#endif

#if defined(__GNUC__) || defined(__clang__)
#  if defined(__ARM_NEON__) || defined(__ARM_NEON) \
   || defined(__aarch64__)  || defined(_M_ARM) \
   || defined(_M_ARM64)     || defined(_M_ARM64EC)
#    define inline __inline__  /* circumvent a clang bug */
#    include <arm_neon.h>
#    undef inline
#  elif defined(__AVX2__)
#    include <immintrin.h>
#  elif defined(__SSE2__)
#    include <emmintrin.h>
#  endif
#endif

#if defined(_MSC_VER)
#  include <intrin.h>
#endif

/*
 * One goal of XXH3 is to make it fast on both 32-bit and 64-bit, while
 * remaining a true 64-bit/128-bit hash function.
 *
 * This is done by prioritizing a subset of 64-bit operations that can be
 * emulated without too many steps on the average 32-bit machine.
 *
 * For example, these two lines seem similar, and run equally fast on 64-bit:
 *
 *   xxh_u64 x;
 *   x ^= (x >> 47); // good
 *   x ^= (x >> 13); // bad
 *
 * However, to a 32-bit machine, there is a major difference.
 *
 * x ^= (x >> 47) looks like this:
 *
 *   x.lo ^= (x.hi >> (47 - 32));
 *
 * while x ^= (x >> 13) looks like this:
 *
 *   // note: funnel shifts are not usually cheap.
 *   x.lo ^= (x.lo >> 13) | (x.hi << (32 - 13));
 *   x.hi ^= (x.hi >> 13);
 *
 * The first one is significantly faster than the second, simply because the
 * shift is larger than 32. This means:
 *  - All the bits we need are in the upper 32 bits, so we can ignore the lower
 *    32 bits in the shift.
 *  - The shift result will always fit in the lower 32 bits, and therefore,
 *    we can ignore the upper 32 bits in the xor.
 *
 * Thanks to this optimization, XXH3 only requires these features to be efficient:
 *
 *  - Usable unaligned access
 *  - A 32-bit or 64-bit ALU
 *      - If 32-bit, a decent ADC instruction
 *  - A 32 or 64-bit multiply with a 64-bit result
 *  - For the 128-bit variant, a decent byteswap helps short inputs.
 *
 * The first two are already required by XXH32, and almost all 32-bit and 64-bit
 * platforms which can run XXH32 can run XXH3 efficiently.
 *
 * Thumb-1, the classic 16-bit only subset of ARM's instruction set, is one
 * notable exception.
 *
 * First of all, Thumb-1 lacks support for the UMULL instruction which
 * performs the important long multiply. This means numerous __aeabi_lmul
 * calls.
 *
 * Second of all, the 8 functional registers are just not enough.
 * Setup for __aeabi_lmul, byteshift loads, pointers, and all arithmetic need
 * Lo registers, and this shuffling results in thousands more MOVs than A32.
 *
 * A32 and T32 don't have this limitation. They can access all 14 registers,
 * do a 32->64 multiply with UMULL, and the flexible operand allowing free
 * shifts is helpful, too.
 *
 * Therefore, we do a quick sanity check.
 *
 * If compiling Thumb-1 for a target which supports ARM instructions, we will
 * emit a warning, as it is not a "sane" platform to compile for.
 *
 * Usually, if this happens, it is because of an accident and you probably need
 * to specify -march, as you likely meant to compile for a newer architecture.
 *
 * Credit: large sections of the vectorial and asm source code paths
 *         have been contributed by @easyaspi314
 */
#if defined(__thumb__) && !defined(__thumb2__) && defined(__ARM_ARCH_ISA_ARM)
#   warning "XXH3 is highly inefficient without ARM or Thumb-2."
#endif

/* ==========================================
 * Vectorization detection
 * ========================================== */

#ifdef XXH_DOXYGEN
/*!
 * @ingroup tuning
 * @brief Overrides the vectorization implementation chosen for XXH3.
 *
 * Can be defined to 0 to disable SIMD or any of the values mentioned in
 * @ref XXH_VECTOR_TYPE.
 *
 * If this is not defined, it uses predefined macros to determine the best
 * implementation.
 */
#  define XXH_VECTOR XXH_SCALAR
/*!
 * @ingroup tuning
 * @brief Possible values for @ref XXH_VECTOR.
 *
 * Note that these are actually implemented as macros.
 *
 * If this is not defined, it is detected automatically.
 * @ref XXH_X86DISPATCH overrides this.
 */
enum XXH_VECTOR_TYPE /* fake enum */ {
    XXH_SCALAR = 0,  /*!< Portable scalar version */
    XXH_SSE2   = 1,  /*!<
                      * SSE2 for Pentium 4, Opteron, all x86_64.
                      *
                      * @note SSE2 is also guaranteed on Windows 10, macOS, and
                      * Android x86.
                      */
    XXH_AVX2   = 2,  /*!< AVX2 for Haswell and Bulldozer */
    XXH_AVX512 = 3,  /*!< AVX512 for Skylake and Icelake */
    XXH_NEON   = 4,  /*!< NEON for most ARMv7-A and all AArch64 */
    XXH_VSX    = 5,  /*!< VSX and ZVector for POWER8/z13 (64-bit) */
};
/*!
 * @ingroup tuning
 * @brief Selects the minimum alignment for XXH3's accumulators.
 *
 * When using SIMD, this should match the alignment reqired for said vector
 * type, so, for example, 32 for AVX2.
 *
 * Default: Auto detected.
 */
#  define XXH_ACC_ALIGN 8
#endif

/* Actual definition */
#ifndef XXH_DOXYGEN
#  define XXH_SCALAR 0
#  define XXH_SSE2   1
#  define XXH_AVX2   2
#  define XXH_AVX512 3
#  define XXH_NEON   4
#  define XXH_VSX    5
#endif

#ifndef XXH_VECTOR    /* can be defined on command line */
#  if ( \
        defined(__ARM_NEON__) || defined(__ARM_NEON) /* gcc */ \
     || defined(_M_ARM) || defined(_M_ARM64) || defined(_M_ARM64EC) /* msvc */ \
   ) && ( \
        defined(_WIN32) || defined(__LITTLE_ENDIAN__) /* little endian only */ \
    || (defined(__BYTE_ORDER__) && __BYTE_ORDER__ == __ORDER_LITTLE_ENDIAN__) \
   )
#    define XXH_VECTOR XXH_NEON
#  elif defined(__AVX512F__)
#    define XXH_VECTOR XXH_AVX512
#  elif defined(__AVX2__)
#    define XXH_VECTOR XXH_AVX2
#  elif defined(__SSE2__) || defined(_M_AMD64) || defined(_M_X64) || (defined(_M_IX86_FP) && (_M_IX86_FP == 2))
#    define XXH_VECTOR XXH_SSE2
#  elif (defined(__PPC64__) && defined(__POWER8_VECTOR__)) \
     || (defined(__s390x__) && defined(__VEC__)) \
     && defined(__GNUC__) /* TODO: IBM XL */
#    define XXH_VECTOR XXH_VSX
#  else
#    define XXH_VECTOR XXH_SCALAR
#  endif
#endif

/*
 * Controls the alignment of the accumulator,
 * for compatibility with aligned vector loads, which are usually faster.
 */
#ifndef XXH_ACC_ALIGN
#  if defined(XXH_X86DISPATCH)
#     define XXH_ACC_ALIGN 64  /* for compatibility with avx512 */
#  elif XXH_VECTOR == XXH_SCALAR  /* scalar */
#     define XXH_ACC_ALIGN 8
#  elif XXH_VECTOR == XXH_SSE2  /* sse2 */
#     define XXH_ACC_ALIGN 16
#  elif XXH_VECTOR == XXH_AVX2  /* avx2 */
#     define XXH_ACC_ALIGN 32
#  elif XXH_VECTOR == XXH_NEON  /* neon */
#     define XXH_ACC_ALIGN 16
#  elif XXH_VECTOR == XXH_VSX   /* vsx */
#     define XXH_ACC_ALIGN 16
#  elif XXH_VECTOR == XXH_AVX512  /* avx512 */
#     define XXH_ACC_ALIGN 64
#  endif
#endif

#if defined(XXH_X86DISPATCH) || XXH_VECTOR == XXH_SSE2 \
    || XXH_VECTOR == XXH_AVX2 || XXH_VECTOR == XXH_AVX512
#  define XXH_SEC_ALIGN XXH_ACC_ALIGN
#else
#  define XXH_SEC_ALIGN 8
#endif

/*
 * UGLY HACK:
 * GCC usually generates the best code with -O3 for xxHash.
 *
 * However, when targeting AVX2, it is overzealous in its unrolling resulting
 * in code roughly 3/4 the speed of Clang.
 *
 * There are other issues, such as GCC splitting _mm256_loadu_si256 into
 * _mm_loadu_si128 + _mm256_inserti128_si256. This is an optimization which
 * only applies to Sandy and Ivy Bridge... which don't even support AVX2.
 *
 * That is why when compiling the AVX2 version, it is recommended to use either
 *   -O2 -mavx2 -march=haswell
 * or
 *   -O2 -mavx2 -mno-avx256-split-unaligned-load
 * for decent performance, or to use Clang instead.
 *
 * Fortunately, we can control the first one with a pragma that forces GCC into
 * -O2, but the other one we can't control without "failed to inline always
 * inline function due to target mismatch" warnings.
 */
#if XXH_VECTOR == XXH_AVX2 /* AVX2 */ \
  && defined(__GNUC__) && !defined(__clang__) /* GCC, not Clang */ \
  && defined(__OPTIMIZE__) && !defined(__OPTIMIZE_SIZE__) /* respect -O0 and -Os */
#  pragma GCC push_options
#  pragma GCC optimize("-O2")
#endif


#if XXH_VECTOR == XXH_NEON
/*
 * NEON's setup for vmlal_u32 is a little more complicated than it is on
 * SSE2, AVX2, and VSX.
 *
 * While PMULUDQ and VMULEUW both perform a mask, VMLAL.U32 performs an upcast.
 *
 * To do the same operation, the 128-bit 'Q' register needs to be split into
 * two 64-bit 'D' registers, performing this operation::
 *
 *   [                a                 |                 b                ]
 *            |              '---------. .--------'                |
 *            |                         x                          |
 *            |              .---------' '--------.                |
 *   [ a & 0xFFFFFFFF | b & 0xFFFFFFFF ],[    a >> 32     |     b >> 32    ]
 *
 * Due to significant changes in aarch64, the fastest method for aarch64 is
 * completely different than the fastest method for ARMv7-A.
 *
 * ARMv7-A treats D registers as unions overlaying Q registers, so modifying
 * D11 will modify the high half of Q5. This is similar to how modifying AH
 * will only affect bits 8-15 of AX on x86.
 *
 * VZIP takes two registers, and puts even lanes in one register and odd lanes
 * in the other.
 *
 * On ARMv7-A, this strangely modifies both parameters in place instead of
 * taking the usual 3-operand form.
 *
 * Therefore, if we want to do this, we can simply use a D-form VZIP.32 on the
 * lower and upper halves of the Q register to end up with the high and low
 * halves where we want - all in one instruction.
 *
 *   vzip.32   d10, d11       @ d10 = { d10[0], d11[0] }; d11 = { d10[1], d11[1] }
 *
 * Unfortunately we need inline assembly for this: Instructions modifying two
 * registers at once is not possible in GCC or Clang's IR, and they have to
 * create a copy.
 *
 * aarch64 requires a different approach.
 *
 * In order to make it easier to write a decent compiler for aarch64, many
 * quirks were removed, such as conditional execution.
 *
 * NEON was also affected by this.
 *
 * aarch64 cannot access the high bits of a Q-form register, and writes to a
 * D-form register zero the high bits, similar to how writes to W-form scalar
 * registers (or DWORD registers on x86_64) work.
 *
 * The formerly free vget_high intrinsics now require a vext (with a few
 * exceptions)
 *
 * Additionally, VZIP was replaced by ZIP1 and ZIP2, which are the equivalent
 * of PUNPCKL* and PUNPCKH* in SSE, respectively, in order to only modify one
 * operand.
 *
 * The equivalent of the VZIP.32 on the lower and upper halves would be this
 * mess:
 *
 *   ext     v2.4s, v0.4s, v0.4s, #2 // v2 = { v0[2], v0[3], v0[0], v0[1] }
 *   zip1    v1.2s, v0.2s, v2.2s     // v1 = { v0[0], v2[0] }
 *   zip2    v0.2s, v0.2s, v1.2s     // v0 = { v0[1], v2[1] }
 *
 * Instead, we use a literal downcast, vmovn_u64 (XTN), and vshrn_n_u64 (SHRN):
 *
 *   shrn    v1.2s, v0.2d, #32  // v1 = (uint32x2_t)(v0 >> 32);
 *   xtn     v0.2s, v0.2d       // v0 = (uint32x2_t)(v0 & 0xFFFFFFFF);
 *
 * This is available on ARMv7-A, but is less efficient than a single VZIP.32.
 */

/*!
 * Function-like macro:
 * void XXH_SPLIT_IN_PLACE(uint64x2_t &in, uint32x2_t &outLo, uint32x2_t &outHi)
 * {
 *     outLo = (uint32x2_t)(in & 0xFFFFFFFF);
 *     outHi = (uint32x2_t)(in >> 32);
 *     in = UNDEFINED;
 * }
 */
# if !defined(XXH_NO_VZIP_HACK) /* define to disable */ \
   && (defined(__GNUC__) || defined(__clang__)) \
   && (defined(__arm__) || defined(__thumb__) || defined(_M_ARM))
#  define XXH_SPLIT_IN_PLACE(in, outLo, outHi)                                              \
    do {                                                                                    \
      /* Undocumented GCC/Clang operand modifier: %e0 = lower D half, %f0 = upper D half */ \
      /* https://github.com/gcc-mirror/gcc/blob/38cf91e5/gcc/config/arm/arm.c#L22486 */     \
      /* https://github.com/llvm-mirror/llvm/blob/2c4ca683/lib/Target/ARM/ARMAsmPrinter.cpp#L399 */ \
      __asm__("vzip.32  %e0, %f0" : "+w" (in));                                             \
      (outLo) = vget_low_u32 (vreinterpretq_u32_u64(in));                                   \
      (outHi) = vget_high_u32(vreinterpretq_u32_u64(in));                                   \
   } while (0)
# else
#  define XXH_SPLIT_IN_PLACE(in, outLo, outHi)                                            \
    do {                                                                                  \
      (outLo) = vmovn_u64    (in);                                                        \
      (outHi) = vshrn_n_u64  ((in), 32);                                                  \
    } while (0)
# endif

/*!
 * @internal
 * @brief `vld1q_u64` but faster and alignment-safe.
 *
 * On AArch64, unaligned access is always safe, but on ARMv7-a, it is only
 * *conditionally* safe (`vld1` has an alignment bit like `movdq[ua]` in x86).
 *
 * GCC for AArch64 sees `vld1q_u8` as an intrinsic instead of a load, so it
 * prohibits load-store optimizations. Therefore, a direct dereference is used.
 *
 * Otherwise, `vld1q_u8` is used with `vreinterpretq_u8_u64` to do a safe
 * unaligned load.
 */
#if defined(__aarch64__) && defined(__GNUC__) && !defined(__clang__)
XXH_FORCE_INLINE uint64x2_t XXH_vld1q_u64(void const* ptr) /* silence -Wcast-align */
{
    return *(uint64x2_t const*)ptr;
}
#else
XXH_FORCE_INLINE uint64x2_t XXH_vld1q_u64(void const* ptr)
{
    return vreinterpretq_u64_u8(vld1q_u8((uint8_t const*)ptr));
}
#endif
/*!
 * @ingroup tuning
 * @brief Controls the NEON to scalar ratio for XXH3
 *
 * On AArch64 when not optimizing for size, XXH3 will run 6 lanes using NEON and
 * 2 lanes on scalar by default.
 *
 * This can be set to 2, 4, 6, or 8. ARMv7 will default to all 8 NEON lanes, as the
 * emulated 64-bit arithmetic is too slow.
 *
 * Modern ARM CPUs are _very_ sensitive to how their pipelines are used.
 *
 * For example, the Cortex-A73 can dispatch 3 micro-ops per cycle, but it can't
 * have more than 2 NEON (F0/F1) micro-ops. If you are only using NEON instructions,
 * you are only using 2/3 of the CPU bandwidth.
 *
 * This is even more noticable on the more advanced cores like the A76 which
 * can dispatch 8 micro-ops per cycle, but still only 2 NEON micro-ops at once.
 *
 * Therefore, @ref XXH3_NEON_LANES lanes will be processed using NEON, and the
 * remaining lanes will use scalar instructions. This improves the bandwidth
 * and also gives the integer pipelines something to do besides twiddling loop
 * counters and pointers.
 *
 * This change benefits CPUs with large micro-op buffers without negatively affecting
 * other CPUs:
 *
 *  | Chipset               | Dispatch type       | NEON only | 6:2 hybrid | Diff. |
 *  |:----------------------|:--------------------|----------:|-----------:|------:|
 *  | Snapdragon 730 (A76)  | 2 NEON/8 micro-ops  |  8.8 GB/s |  10.1 GB/s |  ~16% |
 *  | Snapdragon 835 (A73)  | 2 NEON/3 micro-ops  |  5.1 GB/s |   5.3 GB/s |   ~5% |
 *  | Marvell PXA1928 (A53) | In-order dual-issue |  1.9 GB/s |   1.9 GB/s |    0% |
 *
 * It also seems to fix some bad codegen on GCC, making it almost as fast as clang.
 *
 * @see XXH3_accumulate_512_neon()
 */
# ifndef XXH3_NEON_LANES
#  if (defined(__aarch64__) || defined(__arm64__) || defined(_M_ARM64) || defined(_M_ARM64EC)) \
   && !defined(__OPTIMIZE_SIZE__)
#   define XXH3_NEON_LANES 6
#  else
#   define XXH3_NEON_LANES XXH_ACC_NB
#  endif
# endif
#endif  /* XXH_VECTOR == XXH_NEON */

/*
 * VSX and Z Vector helpers.
 *
 * This is very messy, and any pull requests to clean this up are welcome.
 *
 * There are a lot of problems with supporting VSX and s390x, due to
 * inconsistent intrinsics, spotty coverage, and multiple endiannesses.
 */
#if XXH_VECTOR == XXH_VSX
#  if defined(__s390x__)
#    include <s390intrin.h>
#  else
/* gcc's altivec.h can have the unwanted consequence to unconditionally
 * #define bool, vector, and pixel keywords,
 * with bad consequences for programs already using these keywords for other purposes.
 * The paragraph defining these macros is skipped when __APPLE_ALTIVEC__ is defined.
 * __APPLE_ALTIVEC__ is _generally_ defined automatically by the compiler,
 * but it seems that, in some cases, it isn't.
 * Force the build macro to be defined, so that keywords are not altered.
 */
#    if defined(__GNUC__) && !defined(__APPLE_ALTIVEC__)
#      define __APPLE_ALTIVEC__
#    endif
#    include <altivec.h>
#  endif

typedef __vector unsigned long long xxh_u64x2;
typedef __vector unsigned char xxh_u8x16;
typedef __vector unsigned xxh_u32x4;

# ifndef XXH_VSX_BE
#  if defined(__BIG_ENDIAN__) \
  || (defined(__BYTE_ORDER__) && __BYTE_ORDER__ == __ORDER_BIG_ENDIAN__)
#    define XXH_VSX_BE 1
#  elif defined(__VEC_ELEMENT_REG_ORDER__) && __VEC_ELEMENT_REG_ORDER__ == __ORDER_BIG_ENDIAN__
#    warning "-maltivec=be is not recommended. Please use native endianness."
#    define XXH_VSX_BE 1
#  else
#    define XXH_VSX_BE 0
#  endif
# endif /* !defined(XXH_VSX_BE) */

# if XXH_VSX_BE
#  if defined(__POWER9_VECTOR__) || (defined(__clang__) && defined(__s390x__))
#    define XXH_vec_revb vec_revb
#  else
/*!
 * A polyfill for POWER9's vec_revb().
 */
XXH_FORCE_INLINE xxh_u64x2 XXH_vec_revb(xxh_u64x2 val)
{
    xxh_u8x16 const vByteSwap = { 0x07, 0x06, 0x05, 0x04, 0x03, 0x02, 0x01, 0x00,
                                  0x0F, 0x0E, 0x0D, 0x0C, 0x0B, 0x0A, 0x09, 0x08 };
    return vec_perm(val, val, vByteSwap);
}
#  endif
# endif /* XXH_VSX_BE */

/*!
 * Performs an unaligned vector load and byte swaps it on big endian.
 */
XXH_FORCE_INLINE xxh_u64x2 XXH_vec_loadu(const void *ptr)
{
    xxh_u64x2 ret;
    XXH_memcpy(&ret, ptr, sizeof(xxh_u64x2));
# if XXH_VSX_BE
    ret = XXH_vec_revb(ret);
# endif
    return ret;
}

/*
 * vec_mulo and vec_mule are very problematic intrinsics on PowerPC
 *
 * These intrinsics weren't added until GCC 8, despite existing for a while,
 * and they are endian dependent. Also, their meaning swap depending on version.
 * */
# if defined(__s390x__)
 /* s390x is always big endian, no issue on this platform */
#  define XXH_vec_mulo vec_mulo
#  define XXH_vec_mule vec_mule
# elif defined(__clang__) && XXH_HAS_BUILTIN(__builtin_altivec_vmuleuw)
/* Clang has a better way to control this, we can just use the builtin which doesn't swap. */
#  define XXH_vec_mulo __builtin_altivec_vmulouw
#  define XXH_vec_mule __builtin_altivec_vmuleuw
# else
/* gcc needs inline assembly */
/* Adapted from https://github.com/google/highwayhash/blob/master/highwayhash/hh_vsx.h. */
XXH_FORCE_INLINE xxh_u64x2 XXH_vec_mulo(xxh_u32x4 a, xxh_u32x4 b)
{
    xxh_u64x2 result;
    __asm__("vmulouw %0, %1, %2" : "=v" (result) : "v" (a), "v" (b));
    return result;
}
XXH_FORCE_INLINE xxh_u64x2 XXH_vec_mule(xxh_u32x4 a, xxh_u32x4 b)
{
    xxh_u64x2 result;
    __asm__("vmuleuw %0, %1, %2" : "=v" (result) : "v" (a), "v" (b));
    return result;
}
# endif /* XXH_vec_mulo, XXH_vec_mule */
#endif /* XXH_VECTOR == XXH_VSX */


/* prefetch
 * can be disabled, by declaring XXH_NO_PREFETCH build macro */
#if defined(XXH_NO_PREFETCH)
#  define XXH_PREFETCH(ptr)  (void)(ptr)  /* disabled */
#else
#  if defined(_MSC_VER) && (defined(_M_X64) || defined(_M_IX86))  /* _mm_prefetch() not defined outside of x86/x64 */
#    include <mmintrin.h>   /* https://msdn.microsoft.com/fr-fr/library/84szxsww(v=vs.90).aspx */
#    define XXH_PREFETCH(ptr)  _mm_prefetch((const char*)(ptr), _MM_HINT_T0)
#  elif defined(__GNUC__) && ( (__GNUC__ >= 4) || ( (__GNUC__ == 3) && (__GNUC_MINOR__ >= 1) ) )
#    define XXH_PREFETCH(ptr)  __builtin_prefetch((ptr), 0 /* rw==read */, 3 /* locality */)
#  else
#    define XXH_PREFETCH(ptr) (void)(ptr)  /* disabled */
#  endif
#endif  /* XXH_NO_PREFETCH */


/* ==========================================
 * XXH3 default settings
 * ========================================== */

#define XXH_SECRET_DEFAULT_SIZE 192   /* minimum XXH3_SECRET_SIZE_MIN */

#if (XXH_SECRET_DEFAULT_SIZE < XXH3_SECRET_SIZE_MIN)
#  error "default keyset is not large enough"
#endif

/*! Pseudorandom secret taken directly from FARSH. */
XXH_ALIGN(64) static const xxh_u8 XXH3_kSecret[XXH_SECRET_DEFAULT_SIZE] = {
    0xb8, 0xfe, 0x6c, 0x39, 0x23, 0xa4, 0x4b, 0xbe, 0x7c, 0x01, 0x81, 0x2c, 0xf7, 0x21, 0xad, 0x1c,
    0xde, 0xd4, 0x6d, 0xe9, 0x83, 0x90, 0x97, 0xdb, 0x72, 0x40, 0xa4, 0xa4, 0xb7, 0xb3, 0x67, 0x1f,
    0xcb, 0x79, 0xe6, 0x4e, 0xcc, 0xc0, 0xe5, 0x78, 0x82, 0x5a, 0xd0, 0x7d, 0xcc, 0xff, 0x72, 0x21,
    0xb8, 0x08, 0x46, 0x74, 0xf7, 0x43, 0x24, 0x8e, 0xe0, 0x35, 0x90, 0xe6, 0x81, 0x3a, 0x26, 0x4c,
    0x3c, 0x28, 0x52, 0xbb, 0x91, 0xc3, 0x00, 0xcb, 0x88, 0xd0, 0x65, 0x8b, 0x1b, 0x53, 0x2e, 0xa3,
    0x71, 0x64, 0x48, 0x97, 0xa2, 0x0d, 0xf9, 0x4e, 0x38, 0x19, 0xef, 0x46, 0xa9, 0xde, 0xac, 0xd8,
    0xa8, 0xfa, 0x76, 0x3f, 0xe3, 0x9c, 0x34, 0x3f, 0xf9, 0xdc, 0xbb, 0xc7, 0xc7, 0x0b, 0x4f, 0x1d,
    0x8a, 0x51, 0xe0, 0x4b, 0xcd, 0xb4, 0x59, 0x31, 0xc8, 0x9f, 0x7e, 0xc9, 0xd9, 0x78, 0x73, 0x64,
    0xea, 0xc5, 0xac, 0x83, 0x34, 0xd3, 0xeb, 0xc3, 0xc5, 0x81, 0xa0, 0xff, 0xfa, 0x13, 0x63, 0xeb,
    0x17, 0x0d, 0xdd, 0x51, 0xb7, 0xf0, 0xda, 0x49, 0xd3, 0x16, 0x55, 0x26, 0x29, 0xd4, 0x68, 0x9e,
    0x2b, 0x16, 0xbe, 0x58, 0x7d, 0x47, 0xa1, 0xfc, 0x8f, 0xf8, 0xb8, 0xd1, 0x7a, 0xd0, 0x31, 0xce,
    0x45, 0xcb, 0x3a, 0x8f, 0x95, 0x16, 0x04, 0x28, 0xaf, 0xd7, 0xfb, 0xca, 0xbb, 0x4b, 0x40, 0x7e,
};


#ifdef XXH_OLD_NAMES
#  define kSecret XXH3_kSecret
#endif

#ifdef XXH_DOXYGEN
/*!
 * @brief Calculates a 32-bit to 64-bit long multiply.
 *
 * Implemented as a macro.
 *
 * Wraps `__emulu` on MSVC x86 because it tends to call `__allmul` when it doesn't
 * need to (but it shouldn't need to anyways, it is about 7 instructions to do
 * a 64x64 multiply...). Since we know that this will _always_ emit `MULL`, we
 * use that instead of the normal method.
 *
 * If you are compiling for platforms like Thumb-1 and don't have a better option,
 * you may also want to write your own long multiply routine here.
 *
 * @param x, y Numbers to be multiplied
 * @return 64-bit product of the low 32 bits of @p x and @p y.
 */
XXH_FORCE_INLINE xxh_u64
XXH_mult32to64(xxh_u64 x, xxh_u64 y)
{
   return (x & 0xFFFFFFFF) * (y & 0xFFFFFFFF);
}
#elif defined(_MSC_VER) && defined(_M_IX86)
#    define XXH_mult32to64(x, y) __emulu((unsigned)(x), (unsigned)(y))
#else
/*
 * Downcast + upcast is usually better than masking on older compilers like
 * GCC 4.2 (especially 32-bit ones), all without affecting newer compilers.
 *
 * The other method, (x & 0xFFFFFFFF) * (y & 0xFFFFFFFF), will AND both operands
 * and perform a full 64x64 multiply -- entirely redundant on 32-bit.
 */
#    define XXH_mult32to64(x, y) ((xxh_u64)(xxh_u32)(x) * (xxh_u64)(xxh_u32)(y))
#endif

/*!
 * @brief Calculates a 64->128-bit long multiply.
 *
 * Uses `__uint128_t` and `_umul128` if available, otherwise uses a scalar
 * version.
 *
 * @param lhs , rhs The 64-bit integers to be multiplied
 * @return The 128-bit result represented in an @ref XXH128_hash_t.
 */
static XXH128_hash_t
XXH_mult64to128(xxh_u64 lhs, xxh_u64 rhs)
{
    /*
     * GCC/Clang __uint128_t method.
     *
     * On most 64-bit targets, GCC and Clang define a __uint128_t type.
     * This is usually the best way as it usually uses a native long 64-bit
     * multiply, such as MULQ on x86_64 or MUL + UMULH on aarch64.
     *
     * Usually.
     *
     * Despite being a 32-bit platform, Clang (and emscripten) define this type
     * despite not having the arithmetic for it. This results in a laggy
     * compiler builtin call which calculates a full 128-bit multiply.
     * In that case it is best to use the portable one.
     * https://github.com/Cyan4973/xxHash/issues/211#issuecomment-515575677
     */
#if (defined(__GNUC__) || defined(__clang__)) && !defined(__wasm__) \
    && defined(__SIZEOF_INT128__) \
    || (defined(_INTEGRAL_MAX_BITS) && _INTEGRAL_MAX_BITS >= 128)

    __uint128_t const product = (__uint128_t)lhs * (__uint128_t)rhs;
    XXH128_hash_t r128;
    r128.low64  = (xxh_u64)(product);
    r128.high64 = (xxh_u64)(product >> 64);
    return r128;

    /*
     * MSVC for x64's _umul128 method.
     *
     * xxh_u64 _umul128(xxh_u64 Multiplier, xxh_u64 Multiplicand, xxh_u64 *HighProduct);
     *
     * This compiles to single operand MUL on x64.
     */
#elif (defined(_M_X64) || defined(_M_IA64)) && !defined(_M_ARM64EC)

#ifndef _MSC_VER
#   pragma intrinsic(_umul128)
#endif
    xxh_u64 product_high;
    xxh_u64 const product_low = _umul128(lhs, rhs, &product_high);
    XXH128_hash_t r128;
    r128.low64  = product_low;
    r128.high64 = product_high;
    return r128;

    /*
     * MSVC for ARM64's __umulh method.
     *
     * This compiles to the same MUL + UMULH as GCC/Clang's __uint128_t method.
     */
#elif defined(_M_ARM64) || defined(_M_ARM64EC)

#ifndef _MSC_VER
#   pragma intrinsic(__umulh)
#endif
    XXH128_hash_t r128;
    r128.low64  = lhs * rhs;
    r128.high64 = __umulh(lhs, rhs);
    return r128;

#else
    /*
     * Portable scalar method. Optimized for 32-bit and 64-bit ALUs.
     *
     * This is a fast and simple grade school multiply, which is shown below
     * with base 10 arithmetic instead of base 0x100000000.
     *
     *           9 3 // D2 lhs = 93
     *         x 7 5 // D2 rhs = 75
     *     ----------
     *           1 5 // D2 lo_lo = (93 % 10) * (75 % 10) = 15
     *         4 5 | // D2 hi_lo = (93 / 10) * (75 % 10) = 45
     *         2 1 | // D2 lo_hi = (93 % 10) * (75 / 10) = 21
     *     + 6 3 | | // D2 hi_hi = (93 / 10) * (75 / 10) = 63
     *     ---------
     *         2 7 | // D2 cross = (15 / 10) + (45 % 10) + 21 = 27
     *     + 6 7 | | // D2 upper = (27 / 10) + (45 / 10) + 63 = 67
     *     ---------
     *       6 9 7 5 // D4 res = (27 * 10) + (15 % 10) + (67 * 100) = 6975
     *
     * The reasons for adding the products like this are:
     *  1. It avoids manual carry tracking. Just like how
     *     (9 * 9) + 9 + 9 = 99, the same applies with this for UINT64_MAX.
     *     This avoids a lot of complexity.
     *
     *  2. It hints for, and on Clang, compiles to, the powerful UMAAL
     *     instruction available in ARM's Digital Signal Processing extension
     *     in 32-bit ARMv6 and later, which is shown below:
     *
     *         void UMAAL(xxh_u32 *RdLo, xxh_u32 *RdHi, xxh_u32 Rn, xxh_u32 Rm)
     *         {
     *             xxh_u64 product = (xxh_u64)*RdLo * (xxh_u64)*RdHi + Rn + Rm;
     *             *RdLo = (xxh_u32)(product & 0xFFFFFFFF);
     *             *RdHi = (xxh_u32)(product >> 32);
     *         }
     *
     *     This instruction was designed for efficient long multiplication, and
     *     allows this to be calculated in only 4 instructions at speeds
     *     comparable to some 64-bit ALUs.
     *
     *  3. It isn't terrible on other platforms. Usually this will be a couple
     *     of 32-bit ADD/ADCs.
     */

    /* First calculate all of the cross products. */
    xxh_u64 const lo_lo = XXH_mult32to64(lhs & 0xFFFFFFFF, rhs & 0xFFFFFFFF);
    xxh_u64 const hi_lo = XXH_mult32to64(lhs >> 32,        rhs & 0xFFFFFFFF);
    xxh_u64 const lo_hi = XXH_mult32to64(lhs & 0xFFFFFFFF, rhs >> 32);
    xxh_u64 const hi_hi = XXH_mult32to64(lhs >> 32,        rhs >> 32);

    /* Now add the products together. These will never overflow. */
    xxh_u64 const cross = (lo_lo >> 32) + (hi_lo & 0xFFFFFFFF) + lo_hi;
    xxh_u64 const upper = (hi_lo >> 32) + (cross >> 32)        + hi_hi;
    xxh_u64 const lower = (cross << 32) | (lo_lo & 0xFFFFFFFF);

    XXH128_hash_t r128;
    r128.low64  = lower;
    r128.high64 = upper;
    return r128;
#endif
}

/*!
 * @brief Calculates a 64-bit to 128-bit multiply, then XOR folds it.
 *
 * The reason for the separate function is to prevent passing too many structs
 * around by value. This will hopefully inline the multiply, but we don't force it.
 *
 * @param lhs , rhs The 64-bit integers to multiply
 * @return The low 64 bits of the product XOR'd by the high 64 bits.
 * @see XXH_mult64to128()
 */
static xxh_u64
XXH3_mul128_fold64(xxh_u64 lhs, xxh_u64 rhs)
{
    XXH128_hash_t product = XXH_mult64to128(lhs, rhs);
    return product.low64 ^ product.high64;
}

/*! Seems to produce slightly better code on GCC for some reason. */
XXH_FORCE_INLINE xxh_u64 XXH_xorshift64(xxh_u64 v64, int shift)
{
    XXH_ASSERT(0 <= shift && shift < 64);
    return v64 ^ (v64 >> shift);
}

/*
 * This is a fast avalanche stage,
 * suitable when input bits are already partially mixed
 */
static XXH64_hash_t XXH3_avalanche(xxh_u64 h64)
{
    h64 = XXH_xorshift64(h64, 37);
    h64 *= 0x165667919E3779F9ULL;
    h64 = XXH_xorshift64(h64, 32);
    return h64;
}

/*
 * This is a stronger avalanche,
 * inspired by Pelle Evensen's rrmxmx
 * preferable when input has not been previously mixed
 */
static XXH64_hash_t XXH3_rrmxmx(xxh_u64 h64, xxh_u64 len)
{
    /* this mix is inspired by Pelle Evensen's rrmxmx */
    h64 ^= XXH_rotl64(h64, 49) ^ XXH_rotl64(h64, 24);
    h64 *= 0x9FB21C651E98DF25ULL;
    h64 ^= (h64 >> 35) + len ;
    h64 *= 0x9FB21C651E98DF25ULL;
    return XXH_xorshift64(h64, 28);
}


/* ==========================================
 * Short keys
 * ==========================================
 * One of the shortcomings of XXH32 and XXH64 was that their performance was
 * sub-optimal on short lengths. It used an iterative algorithm which strongly
 * favored lengths that were a multiple of 4 or 8.
 *
 * Instead of iterating over individual inputs, we use a set of single shot
 * functions which piece together a range of lengths and operate in constant time.
 *
 * Additionally, the number of multiplies has been significantly reduced. This
 * reduces latency, especially when emulating 64-bit multiplies on 32-bit.
 *
 * Depending on the platform, this may or may not be faster than XXH32, but it
 * is almost guaranteed to be faster than XXH64.
 */

/*
 * At very short lengths, there isn't enough input to fully hide secrets, or use
 * the entire secret.
 *
 * There is also only a limited amount of mixing we can do before significantly
 * impacting performance.
 *
 * Therefore, we use different sections of the secret and always mix two secret
 * samples with an XOR. This should have no effect on performance on the
 * seedless or withSeed variants because everything _should_ be constant folded
 * by modern compilers.
 *
 * The XOR mixing hides individual parts of the secret and increases entropy.
 *
 * This adds an extra layer of strength for custom secrets.
 */
XXH_FORCE_INLINE XXH64_hash_t
XXH3_len_1to3_64b(const xxh_u8* input, size_t len, const xxh_u8* secret, XXH64_hash_t seed)
{
    XXH_ASSERT(input != NULL);
    XXH_ASSERT(1 <= len && len <= 3);
    XXH_ASSERT(secret != NULL);
    /*
     * len = 1: combined = { input[0], 0x01, input[0], input[0] }
     * len = 2: combined = { input[1], 0x02, input[0], input[1] }
     * len = 3: combined = { input[2], 0x03, input[0], input[1] }
     */
    {   xxh_u8  const c1 = input[0];
        xxh_u8  const c2 = input[len >> 1];
        xxh_u8  const c3 = input[len - 1];
        xxh_u32 const combined = ((xxh_u32)c1 << 16) | ((xxh_u32)c2  << 24)
                               | ((xxh_u32)c3 <<  0) | ((xxh_u32)len << 8);
        xxh_u64 const bitflip = (XXH_readLE32(secret) ^ XXH_readLE32(secret+4)) + seed;
        xxh_u64 const keyed = (xxh_u64)combined ^ bitflip;
        return XXH64_avalanche(keyed);
    }
}

XXH_FORCE_INLINE XXH64_hash_t
XXH3_len_4to8_64b(const xxh_u8* input, size_t len, const xxh_u8* secret, XXH64_hash_t seed)
{
    XXH_ASSERT(input != NULL);
    XXH_ASSERT(secret != NULL);
    XXH_ASSERT(4 <= len && len <= 8);
    seed ^= (xxh_u64)XXH_swap32((xxh_u32)seed) << 32;
    {   xxh_u32 const input1 = XXH_readLE32(input);
        xxh_u32 const input2 = XXH_readLE32(input + len - 4);
        xxh_u64 const bitflip = (XXH_readLE64(secret+8) ^ XXH_readLE64(secret+16)) - seed;
        xxh_u64 const input64 = input2 + (((xxh_u64)input1) << 32);
        xxh_u64 const keyed = input64 ^ bitflip;
        return XXH3_rrmxmx(keyed, len);
    }
}

XXH_FORCE_INLINE XXH64_hash_t
XXH3_len_9to16_64b(const xxh_u8* input, size_t len, const xxh_u8* secret, XXH64_hash_t seed)
{
    XXH_ASSERT(input != NULL);
    XXH_ASSERT(secret != NULL);
    XXH_ASSERT(9 <= len && len <= 16);
    {   xxh_u64 const bitflip1 = (XXH_readLE64(secret+24) ^ XXH_readLE64(secret+32)) + seed;
        xxh_u64 const bitflip2 = (XXH_readLE64(secret+40) ^ XXH_readLE64(secret+48)) - seed;
        xxh_u64 const input_lo = XXH_readLE64(input)           ^ bitflip1;
        xxh_u64 const input_hi = XXH_readLE64(input + len - 8) ^ bitflip2;
        xxh_u64 const acc = len
                          + XXH_swap64(input_lo) + input_hi
                          + XXH3_mul128_fold64(input_lo, input_hi);
        return XXH3_avalanche(acc);
    }
}

XXH_FORCE_INLINE XXH64_hash_t
XXH3_len_0to16_64b(const xxh_u8* input, size_t len, const xxh_u8* secret, XXH64_hash_t seed)
{
    XXH_ASSERT(len <= 16);
    {   if (XXH_likely(len >  8)) return XXH3_len_9to16_64b(input, len, secret, seed);
        if (XXH_likely(len >= 4)) return XXH3_len_4to8_64b(input, len, secret, seed);
        if (len) return XXH3_len_1to3_64b(input, len, secret, seed);
        return XXH64_avalanche(seed ^ (XXH_readLE64(secret+56) ^ XXH_readLE64(secret+64)));
    }
}

/*
 * DISCLAIMER: There are known *seed-dependent* multicollisions here due to
 * multiplication by zero, affecting hashes of lengths 17 to 240.
 *
 * However, they are very unlikely.
 *
 * Keep this in mind when using the unseeded XXH3_64bits() variant: As with all
 * unseeded non-cryptographic hashes, it does not attempt to defend itself
 * against specially crafted inputs, only random inputs.
 *
 * Compared to classic UMAC where a 1 in 2^31 chance of 4 consecutive bytes
 * cancelling out the secret is taken an arbitrary number of times (addressed
 * in XXH3_accumulate_512), this collision is very unlikely with random inputs
 * and/or proper seeding:
 *
 * This only has a 1 in 2^63 chance of 8 consecutive bytes cancelling out, in a
 * function that is only called up to 16 times per hash with up to 240 bytes of
 * input.
 *
 * This is not too bad for a non-cryptographic hash function, especially with
 * only 64 bit outputs.
 *
 * The 128-bit variant (which trades some speed for strength) is NOT affected
 * by this, although it is always a good idea to use a proper seed if you care
 * about strength.
 */
XXH_FORCE_INLINE xxh_u64 XXH3_mix16B(const xxh_u8* XXH_RESTRICT input,
                                     const xxh_u8* XXH_RESTRICT secret, xxh_u64 seed64)
{
#if defined(__GNUC__) && !defined(__clang__) /* GCC, not Clang */ \
  && defined(__i386__) && defined(__SSE2__)  /* x86 + SSE2 */ \
  && !defined(XXH_ENABLE_AUTOVECTORIZE)      /* Define to disable like XXH32 hack */
    /*
     * UGLY HACK:
     * GCC for x86 tends to autovectorize the 128-bit multiply, resulting in
     * slower code.
     *
     * By forcing seed64 into a register, we disrupt the cost model and
     * cause it to scalarize. See `XXH32_round()`
     *
     * FIXME: Clang's output is still _much_ faster -- On an AMD Ryzen 3600,
     * XXH3_64bits @ len=240 runs at 4.6 GB/s with Clang 9, but 3.3 GB/s on
     * GCC 9.2, despite both emitting scalar code.
     *
     * GCC generates much better scalar code than Clang for the rest of XXH3,
     * which is why finding a more optimal codepath is an interest.
     */
    XXH_COMPILER_GUARD(seed64);
#endif
    {   xxh_u64 const input_lo = XXH_readLE64(input);
        xxh_u64 const input_hi = XXH_readLE64(input+8);
        return XXH3_mul128_fold64(
            input_lo ^ (XXH_readLE64(secret)   + seed64),
            input_hi ^ (XXH_readLE64(secret+8) - seed64)
        );
    }
}

/* For mid range keys, XXH3 uses a Mum-hash variant. */
XXH_FORCE_INLINE XXH64_hash_t
XXH3_len_17to128_64b(const xxh_u8* XXH_RESTRICT input, size_t len,
                     const xxh_u8* XXH_RESTRICT secret, size_t secretSize,
                     XXH64_hash_t seed)
{
    XXH_ASSERT(secretSize >= XXH3_SECRET_SIZE_MIN); (void)secretSize;
    XXH_ASSERT(16 < len && len <= 128);

    {   xxh_u64 acc = len * XXH_PRIME64_1;
        if (len > 32) {
            if (len > 64) {
                if (len > 96) {
                    acc += XXH3_mix16B(input+48, secret+96, seed);
                    acc += XXH3_mix16B(input+len-64, secret+112, seed);
                }
                acc += XXH3_mix16B(input+32, secret+64, seed);
                acc += XXH3_mix16B(input+len-48, secret+80, seed);
            }
            acc += XXH3_mix16B(input+16, secret+32, seed);
            acc += XXH3_mix16B(input+len-32, secret+48, seed);
        }
        acc += XXH3_mix16B(input+0, secret+0, seed);
        acc += XXH3_mix16B(input+len-16, secret+16, seed);

        return XXH3_avalanche(acc);
    }
}

#define XXH3_MIDSIZE_MAX 240

XXH_NO_INLINE XXH64_hash_t
XXH3_len_129to240_64b(const xxh_u8* XXH_RESTRICT input, size_t len,
                      const xxh_u8* XXH_RESTRICT secret, size_t secretSize,
                      XXH64_hash_t seed)
{
    XXH_ASSERT(secretSize >= XXH3_SECRET_SIZE_MIN); (void)secretSize;
    XXH_ASSERT(128 < len && len <= XXH3_MIDSIZE_MAX);

    #define XXH3_MIDSIZE_STARTOFFSET 3
    #define XXH3_MIDSIZE_LASTOFFSET  17

    {   xxh_u64 acc = len * XXH_PRIME64_1;
        int const nbRounds = (int)len / 16;
        int i;
        for (i=0; i<8; i++) {
            acc += XXH3_mix16B(input+(16*i), secret+(16*i), seed);
        }
        acc = XXH3_avalanche(acc);
        XXH_ASSERT(nbRounds >= 8);
#if defined(__clang__)                                /* Clang */ \
    && (defined(__ARM_NEON) || defined(__ARM_NEON__)) /* NEON */ \
    && !defined(XXH_ENABLE_AUTOVECTORIZE)             /* Define to disable */
        /*
         * UGLY HACK:
         * Clang for ARMv7-A tries to vectorize this loop, similar to GCC x86.
         * In everywhere else, it uses scalar code.
         *
         * For 64->128-bit multiplies, even if the NEON was 100% optimal, it
         * would still be slower than UMAAL (see XXH_mult64to128).
         *
         * Unfortunately, Clang doesn't handle the long multiplies properly and
         * converts them to the nonexistent "vmulq_u64" intrinsic, which is then
         * scalarized into an ugly mess of VMOV.32 instructions.
         *
         * This mess is difficult to avoid without turning autovectorization
         * off completely, but they are usually relatively minor and/or not
         * worth it to fix.
         *
         * This loop is the easiest to fix, as unlike XXH32, this pragma
         * _actually works_ because it is a loop vectorization instead of an
         * SLP vectorization.
         */
        #pragma clang loop vectorize(disable)
#endif
        for (i=8 ; i < nbRounds; i++) {
            acc += XXH3_mix16B(input+(16*i), secret+(16*(i-8)) + XXH3_MIDSIZE_STARTOFFSET, seed);
        }
        /* last bytes */
        acc += XXH3_mix16B(input + len - 16, secret + XXH3_SECRET_SIZE_MIN - XXH3_MIDSIZE_LASTOFFSET, seed);
        return XXH3_avalanche(acc);
    }
}


/* =======     Long Keys     ======= */

#define XXH_STRIPE_LEN 64
#define XXH_SECRET_CONSUME_RATE 8   /* nb of secret bytes consumed at each accumulation */
#define XXH_ACC_NB (XXH_STRIPE_LEN / sizeof(xxh_u64))

#ifdef XXH_OLD_NAMES
#  define STRIPE_LEN XXH_STRIPE_LEN
#  define ACC_NB XXH_ACC_NB
#endif

XXH_FORCE_INLINE void XXH_writeLE64(void* dst, xxh_u64 v64)
{
    if (!XXH_CPU_LITTLE_ENDIAN) v64 = XXH_swap64(v64);
    XXH_memcpy(dst, &v64, sizeof(v64));
}

/* Several intrinsic functions below are supposed to accept __int64 as argument,
 * as documented in https://software.intel.com/sites/landingpage/IntrinsicsGuide/ .
 * However, several environments do not define __int64 type,
 * requiring a workaround.
 */
#if !defined (__VMS) \
  && (defined (__cplusplus) \
  || (defined (__STDC_VERSION__) && (__STDC_VERSION__ >= 199901L) /* C99 */) )
    typedef int64_t xxh_i64;
#else
    /* the following type must have a width of 64-bit */
    typedef long long xxh_i64;
#endif


/*
 * XXH3_accumulate_512 is the tightest loop for long inputs, and it is the most optimized.
 *
 * It is a hardened version of UMAC, based off of FARSH's implementation.
 *
 * This was chosen because it adapts quite well to 32-bit, 64-bit, and SIMD
 * implementations, and it is ridiculously fast.
 *
 * We harden it by mixing the original input to the accumulators as well as the product.
 *
 * This means that in the (relatively likely) case of a multiply by zero, the
 * original input is preserved.
 *
 * On 128-bit inputs, we swap 64-bit pairs when we add the input to improve
 * cross-pollination, as otherwise the upper and lower halves would be
 * essentially independent.
 *
 * This doesn't matter on 64-bit hashes since they all get merged together in
 * the end, so we skip the extra step.
 *
 * Both XXH3_64bits and XXH3_128bits use this subroutine.
 */

#if (XXH_VECTOR == XXH_AVX512) \
     || (defined(XXH_DISPATCH_AVX512) && XXH_DISPATCH_AVX512 != 0)

#ifndef XXH_TARGET_AVX512
# define XXH_TARGET_AVX512  /* disable attribute target */
#endif

XXH_FORCE_INLINE XXH_TARGET_AVX512 void
XXH3_accumulate_512_avx512(void* XXH_RESTRICT acc,
                     const void* XXH_RESTRICT input,
                     const void* XXH_RESTRICT secret)
{
    __m512i* const xacc = (__m512i *) acc;
    XXH_ASSERT((((size_t)acc) & 63) == 0);
    XXH_STATIC_ASSERT(XXH_STRIPE_LEN == sizeof(__m512i));

    {
        /* data_vec    = input[0]; */
        __m512i const data_vec    = _mm512_loadu_si512   (input);
        /* key_vec     = secret[0]; */
        __m512i const key_vec     = _mm512_loadu_si512   (secret);
        /* data_key    = data_vec ^ key_vec; */
        __m512i const data_key    = _mm512_xor_si512     (data_vec, key_vec);
        /* data_key_lo = data_key >> 32; */
        __m512i const data_key_lo = _mm512_shuffle_epi32 (data_key, (_MM_PERM_ENUM)_MM_SHUFFLE(0, 3, 0, 1));
        /* product     = (data_key & 0xffffffff) * (data_key_lo & 0xffffffff); */
        __m512i const product     = _mm512_mul_epu32     (data_key, data_key_lo);
        /* xacc[0] += swap(data_vec); */
        __m512i const data_swap = _mm512_shuffle_epi32(data_vec, (_MM_PERM_ENUM)_MM_SHUFFLE(1, 0, 3, 2));
        __m512i const sum       = _mm512_add_epi64(*xacc, data_swap);
        /* xacc[0] += product; */
        *xacc = _mm512_add_epi64(product, sum);
    }
}

/*
 * XXH3_scrambleAcc: Scrambles the accumulators to improve mixing.
 *
 * Multiplication isn't perfect, as explained by Google in HighwayHash:
 *
 *  // Multiplication mixes/scrambles bytes 0-7 of the 64-bit result to
 *  // varying degrees. In descending order of goodness, bytes
 *  // 3 4 2 5 1 6 0 7 have quality 228 224 164 160 100 96 36 32.
 *  // As expected, the upper and lower bytes are much worse.
 *
 * Source: https://github.com/google/highwayhash/blob/0aaf66b/highwayhash/hh_avx2.h#L291
 *
 * Since our algorithm uses a pseudorandom secret to add some variance into the
 * mix, we don't need to (or want to) mix as often or as much as HighwayHash does.
 *
 * This isn't as tight as XXH3_accumulate, but still written in SIMD to avoid
 * extraction.
 *
 * Both XXH3_64bits and XXH3_128bits use this subroutine.
 */

XXH_FORCE_INLINE XXH_TARGET_AVX512 void
XXH3_scrambleAcc_avx512(void* XXH_RESTRICT acc, const void* XXH_RESTRICT secret)
{
    XXH_ASSERT((((size_t)acc) & 63) == 0);
    XXH_STATIC_ASSERT(XXH_STRIPE_LEN == sizeof(__m512i));
    {   __m512i* const xacc = (__m512i*) acc;
        const __m512i prime32 = _mm512_set1_epi32((int)XXH_PRIME32_1);

        /* xacc[0] ^= (xacc[0] >> 47) */
        __m512i const acc_vec     = *xacc;
        __m512i const shifted     = _mm512_srli_epi64    (acc_vec, 47);
        __m512i const data_vec    = _mm512_xor_si512     (acc_vec, shifted);
        /* xacc[0] ^= secret; */
        __m512i const key_vec     = _mm512_loadu_si512   (secret);
        __m512i const data_key    = _mm512_xor_si512     (data_vec, key_vec);

        /* xacc[0] *= XXH_PRIME32_1; */
        __m512i const data_key_hi = _mm512_shuffle_epi32 (data_key, (_MM_PERM_ENUM)_MM_SHUFFLE(0, 3, 0, 1));
        __m512i const prod_lo     = _mm512_mul_epu32     (data_key, prime32);
        __m512i const prod_hi     = _mm512_mul_epu32     (data_key_hi, prime32);
        *xacc = _mm512_add_epi64(prod_lo, _mm512_slli_epi64(prod_hi, 32));
    }
}

XXH_FORCE_INLINE XXH_TARGET_AVX512 void
XXH3_initCustomSecret_avx512(void* XXH_RESTRICT customSecret, xxh_u64 seed64)
{
    XXH_STATIC_ASSERT((XXH_SECRET_DEFAULT_SIZE & 63) == 0);
    XXH_STATIC_ASSERT(XXH_SEC_ALIGN == 64);
    XXH_ASSERT(((size_t)customSecret & 63) == 0);
    (void)(&XXH_writeLE64);
    {   int const nbRounds = XXH_SECRET_DEFAULT_SIZE / sizeof(__m512i);
        __m512i const seed = _mm512_mask_set1_epi64(_mm512_set1_epi64((xxh_i64)seed64), 0xAA, (xxh_i64)(0U - seed64));

        const __m512i* const src  = (const __m512i*) ((const void*) XXH3_kSecret);
              __m512i* const dest = (      __m512i*) customSecret;
        int i;
        XXH_ASSERT(((size_t)src & 63) == 0); /* control alignment */
        XXH_ASSERT(((size_t)dest & 63) == 0);
        for (i=0; i < nbRounds; ++i) {
            /* GCC has a bug, _mm512_stream_load_si512 accepts 'void*', not 'void const*',
             * this will warn "discards 'const' qualifier". */
            union {
                const __m512i* cp;
                void* p;
            } remote_const_void;
            remote_const_void.cp = src + i;
            dest[i] = _mm512_add_epi64(_mm512_stream_load_si512(remote_const_void.p), seed);
    }   }
}

#endif

#if (XXH_VECTOR == XXH_AVX2) \
    || (defined(XXH_DISPATCH_AVX2) && XXH_DISPATCH_AVX2 != 0)

#ifndef XXH_TARGET_AVX2
# define XXH_TARGET_AVX2  /* disable attribute target */
#endif

XXH_FORCE_INLINE XXH_TARGET_AVX2 void
XXH3_accumulate_512_avx2( void* XXH_RESTRICT acc,
                    const void* XXH_RESTRICT input,
                    const void* XXH_RESTRICT secret)
{
    XXH_ASSERT((((size_t)acc) & 31) == 0);
    {   __m256i* const xacc    =       (__m256i *) acc;
        /* Unaligned. This is mainly for pointer arithmetic, and because
         * _mm256_loadu_si256 requires  a const __m256i * pointer for some reason. */
        const         __m256i* const xinput  = (const __m256i *) input;
        /* Unaligned. This is mainly for pointer arithmetic, and because
         * _mm256_loadu_si256 requires a const __m256i * pointer for some reason. */
        const         __m256i* const xsecret = (const __m256i *) secret;

        size_t i;
        for (i=0; i < XXH_STRIPE_LEN/sizeof(__m256i); i++) {
            /* data_vec    = xinput[i]; */
            __m256i const data_vec    = _mm256_loadu_si256    (xinput+i);
            /* key_vec     = xsecret[i]; */
            __m256i const key_vec     = _mm256_loadu_si256   (xsecret+i);
            /* data_key    = data_vec ^ key_vec; */
            __m256i const data_key    = _mm256_xor_si256     (data_vec, key_vec);
            /* data_key_lo = data_key >> 32; */
            __m256i const data_key_lo = _mm256_shuffle_epi32 (data_key, _MM_SHUFFLE(0, 3, 0, 1));
            /* product     = (data_key & 0xffffffff) * (data_key_lo & 0xffffffff); */
            __m256i const product     = _mm256_mul_epu32     (data_key, data_key_lo);
            /* xacc[i] += swap(data_vec); */
            __m256i const data_swap = _mm256_shuffle_epi32(data_vec, _MM_SHUFFLE(1, 0, 3, 2));
            __m256i const sum       = _mm256_add_epi64(xacc[i], data_swap);
            /* xacc[i] += product; */
            xacc[i] = _mm256_add_epi64(product, sum);
    }   }
}

XXH_FORCE_INLINE XXH_TARGET_AVX2 void
XXH3_scrambleAcc_avx2(void* XXH_RESTRICT acc, const void* XXH_RESTRICT secret)
{
    XXH_ASSERT((((size_t)acc) & 31) == 0);
    {   __m256i* const xacc = (__m256i*) acc;
        /* Unaligned. This is mainly for pointer arithmetic, and because
         * _mm256_loadu_si256 requires a const __m256i * pointer for some reason. */
        const         __m256i* const xsecret = (const __m256i *) secret;
        const __m256i prime32 = _mm256_set1_epi32((int)XXH_PRIME32_1);

        size_t i;
        for (i=0; i < XXH_STRIPE_LEN/sizeof(__m256i); i++) {
            /* xacc[i] ^= (xacc[i] >> 47) */
            __m256i const acc_vec     = xacc[i];
            __m256i const shifted     = _mm256_srli_epi64    (acc_vec, 47);
            __m256i const data_vec    = _mm256_xor_si256     (acc_vec, shifted);
            /* xacc[i] ^= xsecret; */
            __m256i const key_vec     = _mm256_loadu_si256   (xsecret+i);
            __m256i const data_key    = _mm256_xor_si256     (data_vec, key_vec);

            /* xacc[i] *= XXH_PRIME32_1; */
            __m256i const data_key_hi = _mm256_shuffle_epi32 (data_key, _MM_SHUFFLE(0, 3, 0, 1));
            __m256i const prod_lo     = _mm256_mul_epu32     (data_key, prime32);
            __m256i const prod_hi     = _mm256_mul_epu32     (data_key_hi, prime32);
            xacc[i] = _mm256_add_epi64(prod_lo, _mm256_slli_epi64(prod_hi, 32));
        }
    }
}

XXH_FORCE_INLINE XXH_TARGET_AVX2 void XXH3_initCustomSecret_avx2(void* XXH_RESTRICT customSecret, xxh_u64 seed64)
{
    XXH_STATIC_ASSERT((XXH_SECRET_DEFAULT_SIZE & 31) == 0);
    XXH_STATIC_ASSERT((XXH_SECRET_DEFAULT_SIZE / sizeof(__m256i)) == 6);
    XXH_STATIC_ASSERT(XXH_SEC_ALIGN <= 64);
    (void)(&XXH_writeLE64);
    XXH_PREFETCH(customSecret);
    {   __m256i const seed = _mm256_set_epi64x((xxh_i64)(0U - seed64), (xxh_i64)seed64, (xxh_i64)(0U - seed64), (xxh_i64)seed64);

        const __m256i* const src  = (const __m256i*) ((const void*) XXH3_kSecret);
              __m256i*       dest = (      __m256i*) customSecret;

#       if defined(__GNUC__) || defined(__clang__)
        /*
         * On GCC & Clang, marking 'dest' as modified will cause the compiler:
         *   - do not extract the secret from sse registers in the internal loop
         *   - use less common registers, and avoid pushing these reg into stack
         */
        XXH_COMPILER_GUARD(dest);
#       endif
        XXH_ASSERT(((size_t)src & 31) == 0); /* control alignment */
        XXH_ASSERT(((size_t)dest & 31) == 0);

        /* GCC -O2 need unroll loop manually */
        dest[0] = _mm256_add_epi64(_mm256_stream_load_si256(src+0), seed);
        dest[1] = _mm256_add_epi64(_mm256_stream_load_si256(src+1), seed);
        dest[2] = _mm256_add_epi64(_mm256_stream_load_si256(src+2), seed);
        dest[3] = _mm256_add_epi64(_mm256_stream_load_si256(src+3), seed);
        dest[4] = _mm256_add_epi64(_mm256_stream_load_si256(src+4), seed);
        dest[5] = _mm256_add_epi64(_mm256_stream_load_si256(src+5), seed);
    }
}

#endif

/* x86dispatch always generates SSE2 */
#if (XXH_VECTOR == XXH_SSE2) || defined(XXH_X86DISPATCH)

#ifndef XXH_TARGET_SSE2
# define XXH_TARGET_SSE2  /* disable attribute target */
#endif

XXH_FORCE_INLINE XXH_TARGET_SSE2 void
XXH3_accumulate_512_sse2( void* XXH_RESTRICT acc,
                    const void* XXH_RESTRICT input,
                    const void* XXH_RESTRICT secret)
{
    /* SSE2 is just a half-scale version of the AVX2 version. */
    XXH_ASSERT((((size_t)acc) & 15) == 0);
    {   __m128i* const xacc    =       (__m128i *) acc;
        /* Unaligned. This is mainly for pointer arithmetic, and because
         * _mm_loadu_si128 requires a const __m128i * pointer for some reason. */
        const         __m128i* const xinput  = (const __m128i *) input;
        /* Unaligned. This is mainly for pointer arithmetic, and because
         * _mm_loadu_si128 requires a const __m128i * pointer for some reason. */
        const         __m128i* const xsecret = (const __m128i *) secret;

        size_t i;
        for (i=0; i < XXH_STRIPE_LEN/sizeof(__m128i); i++) {
            /* data_vec    = xinput[i]; */
            __m128i const data_vec    = _mm_loadu_si128   (xinput+i);
            /* key_vec     = xsecret[i]; */
            __m128i const key_vec     = _mm_loadu_si128   (xsecret+i);
            /* data_key    = data_vec ^ key_vec; */
            __m128i const data_key    = _mm_xor_si128     (data_vec, key_vec);
            /* data_key_lo = data_key >> 32; */
            __m128i const data_key_lo = _mm_shuffle_epi32 (data_key, _MM_SHUFFLE(0, 3, 0, 1));
            /* product     = (data_key & 0xffffffff) * (data_key_lo & 0xffffffff); */
            __m128i const product     = _mm_mul_epu32     (data_key, data_key_lo);
            /* xacc[i] += swap(data_vec); */
            __m128i const data_swap = _mm_shuffle_epi32(data_vec, _MM_SHUFFLE(1,0,3,2));
            __m128i const sum       = _mm_add_epi64(xacc[i], data_swap);
            /* xacc[i] += product; */
            xacc[i] = _mm_add_epi64(product, sum);
    }   }
}

XXH_FORCE_INLINE XXH_TARGET_SSE2 void
XXH3_scrambleAcc_sse2(void* XXH_RESTRICT acc, const void* XXH_RESTRICT secret)
{
    XXH_ASSERT((((size_t)acc) & 15) == 0);
    {   __m128i* const xacc = (__m128i*) acc;
        /* Unaligned. This is mainly for pointer arithmetic, and because
         * _mm_loadu_si128 requires a const __m128i * pointer for some reason. */
        const         __m128i* const xsecret = (const __m128i *) secret;
        const __m128i prime32 = _mm_set1_epi32((int)XXH_PRIME32_1);

        size_t i;
        for (i=0; i < XXH_STRIPE_LEN/sizeof(__m128i); i++) {
            /* xacc[i] ^= (xacc[i] >> 47) */
            __m128i const acc_vec     = xacc[i];
            __m128i const shifted     = _mm_srli_epi64    (acc_vec, 47);
            __m128i const data_vec    = _mm_xor_si128     (acc_vec, shifted);
            /* xacc[i] ^= xsecret[i]; */
            __m128i const key_vec     = _mm_loadu_si128   (xsecret+i);
            __m128i const data_key    = _mm_xor_si128     (data_vec, key_vec);

            /* xacc[i] *= XXH_PRIME32_1; */
            __m128i const data_key_hi = _mm_shuffle_epi32 (data_key, _MM_SHUFFLE(0, 3, 0, 1));
            __m128i const prod_lo     = _mm_mul_epu32     (data_key, prime32);
            __m128i const prod_hi     = _mm_mul_epu32     (data_key_hi, prime32);
            xacc[i] = _mm_add_epi64(prod_lo, _mm_slli_epi64(prod_hi, 32));
        }
    }
}

XXH_FORCE_INLINE XXH_TARGET_SSE2 void XXH3_initCustomSecret_sse2(void* XXH_RESTRICT customSecret, xxh_u64 seed64)
{
    XXH_STATIC_ASSERT((XXH_SECRET_DEFAULT_SIZE & 15) == 0);
    (void)(&XXH_writeLE64);
    {   int const nbRounds = XXH_SECRET_DEFAULT_SIZE / sizeof(__m128i);

#       if defined(_MSC_VER) && defined(_M_IX86) && _MSC_VER < 1900
        /* MSVC 32bit mode does not support _mm_set_epi64x before 2015 */
        XXH_ALIGN(16) const xxh_i64 seed64x2[2] = { (xxh_i64)seed64, (xxh_i64)(0U - seed64) };
        __m128i const seed = _mm_load_si128((__m128i const*)seed64x2);
#       else
        __m128i const seed = _mm_set_epi64x((xxh_i64)(0U - seed64), (xxh_i64)seed64);
#       endif
        int i;

        const void* const src16 = XXH3_kSecret;
        __m128i* dst16 = (__m128i*) customSecret;
#       if defined(__GNUC__) || defined(__clang__)
        /*
         * On GCC & Clang, marking 'dest' as modified will cause the compiler:
         *   - do not extract the secret from sse registers in the internal loop
         *   - use less common registers, and avoid pushing these reg into stack
         */
        XXH_COMPILER_GUARD(dst16);
#       endif
        XXH_ASSERT(((size_t)src16 & 15) == 0); /* control alignment */
        XXH_ASSERT(((size_t)dst16 & 15) == 0);

        for (i=0; i < nbRounds; ++i) {
            dst16[i] = _mm_add_epi64(_mm_load_si128((const __m128i *)src16+i), seed);
    }   }
}

#endif

#if (XXH_VECTOR == XXH_NEON)

/* forward declarations for the scalar routines */
XXH_FORCE_INLINE void
XXH3_scalarRound(void* XXH_RESTRICT acc, void const* XXH_RESTRICT input,
                 void const* XXH_RESTRICT secret, size_t lane);

XXH_FORCE_INLINE void
XXH3_scalarScrambleRound(void* XXH_RESTRICT acc,
                         void const* XXH_RESTRICT secret, size_t lane);

/*!
 * @internal
 * @brief The bulk processing loop for NEON.
 *
 * The NEON code path is actually partially scalar when running on AArch64. This
 * is to optimize the pipelining and can have up to 15% speedup depending on the
 * CPU, and it also mitigates some GCC codegen issues.
 *
 * @see XXH3_NEON_LANES for configuring this and details about this optimization.
 */
XXH_FORCE_INLINE void
XXH3_accumulate_512_neon( void* XXH_RESTRICT acc,
                    const void* XXH_RESTRICT input,
                    const void* XXH_RESTRICT secret)
{
    XXH_ASSERT((((size_t)acc) & 15) == 0);
    XXH_STATIC_ASSERT(XXH3_NEON_LANES > 0 && XXH3_NEON_LANES <= XXH_ACC_NB && XXH3_NEON_LANES % 2 == 0);
    {
        uint64x2_t* const xacc = (uint64x2_t *) acc;
        /* We don't use a uint32x4_t pointer because it causes bus errors on ARMv7. */
        uint8_t const* const xinput = (const uint8_t *) input;
        uint8_t const* const xsecret  = (const uint8_t *) secret;

        size_t i;
        /* AArch64 uses both scalar and neon at the same time */
        for (i = XXH3_NEON_LANES; i < XXH_ACC_NB; i++) {
            XXH3_scalarRound(acc, input, secret, i);
        }
        for (i=0; i < XXH3_NEON_LANES / 2; i++) {
            uint64x2_t acc_vec = xacc[i];
            /* data_vec = xinput[i]; */
            uint64x2_t data_vec = XXH_vld1q_u64(xinput  + (i * 16));
            /* key_vec  = xsecret[i];  */
            uint64x2_t key_vec  = XXH_vld1q_u64(xsecret + (i * 16));
            uint64x2_t data_key;
            uint32x2_t data_key_lo, data_key_hi;
            /* acc_vec_2 = swap(data_vec) */
            uint64x2_t acc_vec_2 = vextq_u64(data_vec, data_vec, 1);
            /* data_key = data_vec ^ key_vec; */
            data_key = veorq_u64(data_vec, key_vec);
            /* data_key_lo = (uint32x2_t) (data_key & 0xFFFFFFFF);
             * data_key_hi = (uint32x2_t) (data_key >> 32);
             * data_key = UNDEFINED; */
            XXH_SPLIT_IN_PLACE(data_key, data_key_lo, data_key_hi);
            /* acc_vec_2 += (uint64x2_t) data_key_lo * (uint64x2_t) data_key_hi; */
            acc_vec_2 = vmlal_u32 (acc_vec_2, data_key_lo, data_key_hi);
            /* xacc[i] += acc_vec_2; */
            acc_vec = vaddq_u64 (acc_vec, acc_vec_2);
            xacc[i] = acc_vec;
        }

    }
}

XXH_FORCE_INLINE void
XXH3_scrambleAcc_neon(void* XXH_RESTRICT acc, const void* XXH_RESTRICT secret)
{
    XXH_ASSERT((((size_t)acc) & 15) == 0);

    {   uint64x2_t* xacc       = (uint64x2_t*) acc;
        uint8_t const* xsecret = (uint8_t const*) secret;
        uint32x2_t prime       = vdup_n_u32 (XXH_PRIME32_1);

        size_t i;
        /* AArch64 uses both scalar and neon at the same time */
        for (i = XXH3_NEON_LANES; i < XXH_ACC_NB; i++) {
            XXH3_scalarScrambleRound(acc, secret, i);
        }
        for (i=0; i < XXH3_NEON_LANES / 2; i++) {
            /* xacc[i] ^= (xacc[i] >> 47); */
            uint64x2_t acc_vec  = xacc[i];
            uint64x2_t shifted  = vshrq_n_u64   (acc_vec, 47);
            uint64x2_t data_vec = veorq_u64     (acc_vec, shifted);

            /* xacc[i] ^= xsecret[i]; */
            uint64x2_t key_vec  = XXH_vld1q_u64 (xsecret + (i * 16));
            uint64x2_t data_key = veorq_u64     (data_vec, key_vec);

            /* xacc[i] *= XXH_PRIME32_1 */
            uint32x2_t data_key_lo, data_key_hi;
            /* data_key_lo = (uint32x2_t) (xacc[i] & 0xFFFFFFFF);
             * data_key_hi = (uint32x2_t) (xacc[i] >> 32);
             * xacc[i] = UNDEFINED; */
            XXH_SPLIT_IN_PLACE(data_key, data_key_lo, data_key_hi);
            {   /*
                 * prod_hi = (data_key >> 32) * XXH_PRIME32_1;
                 *
                 * Avoid vmul_u32 + vshll_n_u32 since Clang 6 and 7 will
                 * incorrectly "optimize" this:
                 *   tmp     = vmul_u32(vmovn_u64(a), vmovn_u64(b));
                 *   shifted = vshll_n_u32(tmp, 32);
                 * to this:
                 *   tmp     = "vmulq_u64"(a, b); // no such thing!
                 *   shifted = vshlq_n_u64(tmp, 32);
                 *
                 * However, unlike SSE, Clang lacks a 64-bit multiply routine
                 * for NEON, and it scalarizes two 64-bit multiplies instead.
                 *
                 * vmull_u32 has the same timing as vmul_u32, and it avoids
                 * this bug completely.
                 * See https://bugs.llvm.org/show_bug.cgi?id=39967
                 */
                uint64x2_t prod_hi = vmull_u32 (data_key_hi, prime);
                /* xacc[i] = prod_hi << 32; */
                prod_hi = vshlq_n_u64(prod_hi, 32);
                /* xacc[i] += (prod_hi & 0xFFFFFFFF) * XXH_PRIME32_1; */
                xacc[i] = vmlal_u32(prod_hi, data_key_lo, prime);
            }
        }
    }
}

#endif

#if (XXH_VECTOR == XXH_VSX)

XXH_FORCE_INLINE void
XXH3_accumulate_512_vsx(  void* XXH_RESTRICT acc,
                    const void* XXH_RESTRICT input,
                    const void* XXH_RESTRICT secret)
{
    /* presumed aligned */
    unsigned int* const xacc = (unsigned int*) acc;
    xxh_u64x2 const* const xinput   = (xxh_u64x2 const*) input;   /* no alignment restriction */
    xxh_u64x2 const* const xsecret  = (xxh_u64x2 const*) secret;    /* no alignment restriction */
    xxh_u64x2 const v32 = { 32, 32 };
    size_t i;
    for (i = 0; i < XXH_STRIPE_LEN / sizeof(xxh_u64x2); i++) {
        /* data_vec = xinput[i]; */
        xxh_u64x2 const data_vec = XXH_vec_loadu(xinput + i);
        /* key_vec = xsecret[i]; */
        xxh_u64x2 const key_vec  = XXH_vec_loadu(xsecret + i);
        xxh_u64x2 const data_key = data_vec ^ key_vec;
        /* shuffled = (data_key << 32) | (data_key >> 32); */
        xxh_u32x4 const shuffled = (xxh_u32x4)vec_rl(data_key, v32);
        /* product = ((xxh_u64x2)data_key & 0xFFFFFFFF) * ((xxh_u64x2)shuffled & 0xFFFFFFFF); */
        xxh_u64x2 const product  = XXH_vec_mulo((xxh_u32x4)data_key, shuffled);
        /* acc_vec = xacc[i]; */
        xxh_u64x2 acc_vec        = (xxh_u64x2)vec_xl(0, xacc + 4 * i);
        acc_vec += product;

        /* swap high and low halves */
#ifdef __s390x__
        acc_vec += vec_permi(data_vec, data_vec, 2);
#else
        acc_vec += vec_xxpermdi(data_vec, data_vec, 2);
#endif
        /* xacc[i] = acc_vec; */
        vec_xst((xxh_u32x4)acc_vec, 0, xacc + 4 * i);
    }
}

XXH_FORCE_INLINE void
XXH3_scrambleAcc_vsx(void* XXH_RESTRICT acc, const void* XXH_RESTRICT secret)
{
    XXH_ASSERT((((size_t)acc) & 15) == 0);

    {         xxh_u64x2* const xacc    =       (xxh_u64x2*) acc;
        const xxh_u64x2* const xsecret = (const xxh_u64x2*) secret;
        /* constants */
        xxh_u64x2 const v32  = { 32, 32 };
        xxh_u64x2 const v47 = { 47, 47 };
        xxh_u32x4 const prime = { XXH_PRIME32_1, XXH_PRIME32_1, XXH_PRIME32_1, XXH_PRIME32_1 };
        size_t i;
        for (i = 0; i < XXH_STRIPE_LEN / sizeof(xxh_u64x2); i++) {
            /* xacc[i] ^= (xacc[i] >> 47); */
            xxh_u64x2 const acc_vec  = xacc[i];
            xxh_u64x2 const data_vec = acc_vec ^ (acc_vec >> v47);

            /* xacc[i] ^= xsecret[i]; */
            xxh_u64x2 const key_vec  = XXH_vec_loadu(xsecret + i);
            xxh_u64x2 const data_key = data_vec ^ key_vec;

            /* xacc[i] *= XXH_PRIME32_1 */
            /* prod_lo = ((xxh_u64x2)data_key & 0xFFFFFFFF) * ((xxh_u64x2)prime & 0xFFFFFFFF);  */
            xxh_u64x2 const prod_even  = XXH_vec_mule((xxh_u32x4)data_key, prime);
            /* prod_hi = ((xxh_u64x2)data_key >> 32) * ((xxh_u64x2)prime >> 32);  */
            xxh_u64x2 const prod_odd  = XXH_vec_mulo((xxh_u32x4)data_key, prime);
            xacc[i] = prod_odd + (prod_even << v32);
    }   }
}

#endif

/* scalar variants - universal */

/*!
 * @internal
 * @brief Scalar round for @ref XXH3_accumulate_512_scalar().
 *
 * This is extracted to its own function because the NEON path uses a combination
 * of NEON and scalar.
 */
XXH_FORCE_INLINE void
XXH3_scalarRound(void* XXH_RESTRICT acc,
                 void const* XXH_RESTRICT input,
                 void const* XXH_RESTRICT secret,
                 size_t lane)
{
    xxh_u64* xacc = (xxh_u64*) acc;
    xxh_u8 const* xinput  = (xxh_u8 const*) input;
    xxh_u8 const* xsecret = (xxh_u8 const*) secret;
    XXH_ASSERT(lane < XXH_ACC_NB);
    XXH_ASSERT(((size_t)acc & (XXH_ACC_ALIGN-1)) == 0);
    {
        xxh_u64 const data_val = XXH_readLE64(xinput + lane * 8);
        xxh_u64 const data_key = data_val ^ XXH_readLE64(xsecret + lane * 8);
        xacc[lane ^ 1] += data_val; /* swap adjacent lanes */
        xacc[lane] += XXH_mult32to64(data_key & 0xFFFFFFFF, data_key >> 32);
    }
}

/*!
 * @internal
 * @brief Processes a 64 byte block of data using the scalar path.
 */
XXH_FORCE_INLINE void
XXH3_accumulate_512_scalar(void* XXH_RESTRICT acc,
                     const void* XXH_RESTRICT input,
                     const void* XXH_RESTRICT secret)
{
    size_t i;
    /* ARM GCC refuses to unroll this loop, resulting in a 24% slowdown on ARMv6. */
#if defined(__GNUC__) && !defined(__clang__) \
  && (defined(__arm__) || defined(__thumb2__)) \
  && defined(__ARM_FEATURE_UNALIGNED) /* no unaligned access just wastes bytes */ \
  && !defined(__OPTIMIZE_SIZE__)
#  pragma GCC unroll 8
#endif
    for (i=0; i < XXH_ACC_NB; i++) {
        XXH3_scalarRound(acc, input, secret, i);
    }
}

/*!
 * @internal
 * @brief Scalar scramble step for @ref XXH3_scrambleAcc_scalar().
 *
 * This is extracted to its own function because the NEON path uses a combination
 * of NEON and scalar.
 */
XXH_FORCE_INLINE void
XXH3_scalarScrambleRound(void* XXH_RESTRICT acc,
                         void const* XXH_RESTRICT secret,
                         size_t lane)
{
    xxh_u64* const xacc = (xxh_u64*) acc;   /* presumed aligned */
    const xxh_u8* const xsecret = (const xxh_u8*) secret;   /* no alignment restriction */
    XXH_ASSERT((((size_t)acc) & (XXH_ACC_ALIGN-1)) == 0);
    XXH_ASSERT(lane < XXH_ACC_NB);
    {
        xxh_u64 const key64 = XXH_readLE64(xsecret + lane * 8);
        xxh_u64 acc64 = xacc[lane];
        acc64 = XXH_xorshift64(acc64, 47);
        acc64 ^= key64;
        acc64 *= XXH_PRIME32_1;
        xacc[lane] = acc64;
    }
}

/*!
 * @internal
 * @brief Scrambles the accumulators after a large chunk has been read
 */
XXH_FORCE_INLINE void
XXH3_scrambleAcc_scalar(void* XXH_RESTRICT acc, const void* XXH_RESTRICT secret)
{
    size_t i;
    for (i=0; i < XXH_ACC_NB; i++) {
        XXH3_scalarScrambleRound(acc, secret, i);
    }
}

XXH_FORCE_INLINE void
XXH3_initCustomSecret_scalar(void* XXH_RESTRICT customSecret, xxh_u64 seed64)
{
    /*
     * We need a separate pointer for the hack below,
     * which requires a non-const pointer.
     * Any decent compiler will optimize this out otherwise.
     */
    const xxh_u8* kSecretPtr = XXH3_kSecret;
    XXH_STATIC_ASSERT((XXH_SECRET_DEFAULT_SIZE & 15) == 0);

#if defined(__clang__) && defined(__aarch64__)
    /*
     * UGLY HACK:
     * Clang generates a bunch of MOV/MOVK pairs for aarch64, and they are
     * placed sequentially, in order, at the top of the unrolled loop.
     *
     * While MOVK is great for generating constants (2 cycles for a 64-bit
     * constant compared to 4 cycles for LDR), it fights for bandwidth with
     * the arithmetic instructions.
     *
     *   I   L   S
     * MOVK
     * MOVK
     * MOVK
     * MOVK
     * ADD
     * SUB      STR
     *          STR
     * By forcing loads from memory (as the asm line causes Clang to assume
     * that XXH3_kSecretPtr has been changed), the pipelines are used more
     * efficiently:
     *   I   L   S
     *      LDR
     *  ADD LDR
     *  SUB     STR
     *          STR
     *
     * See XXH3_NEON_LANES for details on the pipsline.
     *
     * XXH3_64bits_withSeed, len == 256, Snapdragon 835
     *   without hack: 2654.4 MB/s
     *   with hack:    3202.9 MB/s
     */
    XXH_COMPILER_GUARD(kSecretPtr);
#endif
    /*
     * Note: in debug mode, this overrides the asm optimization
     * and Clang will emit MOVK chains again.
     */
    XXH_ASSERT(kSecretPtr == XXH3_kSecret);

    {   int const nbRounds = XXH_SECRET_DEFAULT_SIZE / 16;
        int i;
        for (i=0; i < nbRounds; i++) {
            /*
             * The asm hack causes Clang to assume that kSecretPtr aliases with
             * customSecret, and on aarch64, this prevented LDP from merging two
             * loads together for free. Putting the loads together before the stores
             * properly generates LDP.
             */
            xxh_u64 lo = XXH_readLE64(kSecretPtr + 16*i)     + seed64;
            xxh_u64 hi = XXH_readLE64(kSecretPtr + 16*i + 8) - seed64;
            XXH_writeLE64((xxh_u8*)customSecret + 16*i,     lo);
            XXH_writeLE64((xxh_u8*)customSecret + 16*i + 8, hi);
    }   }
}


typedef void (*XXH3_f_accumulate_512)(void* XXH_RESTRICT, const void*, const void*);
typedef void (*XXH3_f_scrambleAcc)(void* XXH_RESTRICT, const void*);
typedef void (*XXH3_f_initCustomSecret)(void* XXH_RESTRICT, xxh_u64);


#if (XXH_VECTOR == XXH_AVX512)

#define XXH3_accumulate_512 XXH3_accumulate_512_avx512
#define XXH3_scrambleAcc    XXH3_scrambleAcc_avx512
#define XXH3_initCustomSecret XXH3_initCustomSecret_avx512

#elif (XXH_VECTOR == XXH_AVX2)

#define XXH3_accumulate_512 XXH3_accumulate_512_avx2
#define XXH3_scrambleAcc    XXH3_scrambleAcc_avx2
#define XXH3_initCustomSecret XXH3_initCustomSecret_avx2

#elif (XXH_VECTOR == XXH_SSE2)

#define XXH3_accumulate_512 XXH3_accumulate_512_sse2
#define XXH3_scrambleAcc    XXH3_scrambleAcc_sse2
#define XXH3_initCustomSecret XXH3_initCustomSecret_sse2

#elif (XXH_VECTOR == XXH_NEON)

#define XXH3_accumulate_512 XXH3_accumulate_512_neon
#define XXH3_scrambleAcc    XXH3_scrambleAcc_neon
#define XXH3_initCustomSecret XXH3_initCustomSecret_scalar

#elif (XXH_VECTOR == XXH_VSX)

#define XXH3_accumulate_512 XXH3_accumulate_512_vsx
#define XXH3_scrambleAcc    XXH3_scrambleAcc_vsx
#define XXH3_initCustomSecret XXH3_initCustomSecret_scalar

#else /* scalar */

#define XXH3_accumulate_512 XXH3_accumulate_512_scalar
#define XXH3_scrambleAcc    XXH3_scrambleAcc_scalar
#define XXH3_initCustomSecret XXH3_initCustomSecret_scalar

#endif



#ifndef XXH_PREFETCH_DIST
#  ifdef __clang__
#    define XXH_PREFETCH_DIST 320
#  else
#    if (XXH_VECTOR == XXH_AVX512)
#      define XXH_PREFETCH_DIST 512
#    else
#      define XXH_PREFETCH_DIST 384
#    endif
#  endif  /* __clang__ */
#endif  /* XXH_PREFETCH_DIST */

/*
 * XXH3_accumulate()
 * Loops over XXH3_accumulate_512().
 * Assumption: nbStripes will not overflow the secret size
 */
XXH_FORCE_INLINE void
XXH3_accumulate(     xxh_u64* XXH_RESTRICT acc,
                const xxh_u8* XXH_RESTRICT input,
                const xxh_u8* XXH_RESTRICT secret,
                      size_t nbStripes,
                      XXH3_f_accumulate_512 f_acc512)
{
    size_t n;
    for (n = 0; n < nbStripes; n++ ) {
        const xxh_u8* const in = input + n*XXH_STRIPE_LEN;
        XXH_PREFETCH(in + XXH_PREFETCH_DIST);
        f_acc512(acc,
                 in,
                 secret + n*XXH_SECRET_CONSUME_RATE);
    }
}

XXH_FORCE_INLINE void
XXH3_hashLong_internal_loop(xxh_u64* XXH_RESTRICT acc,
                      const xxh_u8* XXH_RESTRICT input, size_t len,
                      const xxh_u8* XXH_RESTRICT secret, size_t secretSize,
                            XXH3_f_accumulate_512 f_acc512,
                            XXH3_f_scrambleAcc f_scramble)
{
    size_t const nbStripesPerBlock = (secretSize - XXH_STRIPE_LEN) / XXH_SECRET_CONSUME_RATE;
    size_t const block_len = XXH_STRIPE_LEN * nbStripesPerBlock;
    size_t const nb_blocks = (len - 1) / block_len;

    size_t n;

    XXH_ASSERT(secretSize >= XXH3_SECRET_SIZE_MIN);

    for (n = 0; n < nb_blocks; n++) {
        XXH3_accumulate(acc, input + n*block_len, secret, nbStripesPerBlock, f_acc512);
        f_scramble(acc, secret + secretSize - XXH_STRIPE_LEN);
    }

    /* last partial block */
    XXH_ASSERT(len > XXH_STRIPE_LEN);
    {   size_t const nbStripes = ((len - 1) - (block_len * nb_blocks)) / XXH_STRIPE_LEN;
        XXH_ASSERT(nbStripes <= (secretSize / XXH_SECRET_CONSUME_RATE));
        XXH3_accumulate(acc, input + nb_blocks*block_len, secret, nbStripes, f_acc512);

        /* last stripe */
        {   const xxh_u8* const p = input + len - XXH_STRIPE_LEN;
#define XXH_SECRET_LASTACC_START 7  /* not aligned on 8, last secret is different from acc & scrambler */
            f_acc512(acc, p, secret + secretSize - XXH_STRIPE_LEN - XXH_SECRET_LASTACC_START);
    }   }
}

XXH_FORCE_INLINE xxh_u64
XXH3_mix2Accs(const xxh_u64* XXH_RESTRICT acc, const xxh_u8* XXH_RESTRICT secret)
{
    return XXH3_mul128_fold64(
               acc[0] ^ XXH_readLE64(secret),
               acc[1] ^ XXH_readLE64(secret+8) );
}

static XXH64_hash_t
XXH3_mergeAccs(const xxh_u64* XXH_RESTRICT acc, const xxh_u8* XXH_RESTRICT secret, xxh_u64 start)
{
    xxh_u64 result64 = start;
    size_t i = 0;

    for (i = 0; i < 4; i++) {
        result64 += XXH3_mix2Accs(acc+2*i, secret + 16*i);
#if defined(__clang__)                                /* Clang */ \
    && (defined(__arm__) || defined(__thumb__))       /* ARMv7 */ \
    && (defined(__ARM_NEON) || defined(__ARM_NEON__)) /* NEON */  \
    && !defined(XXH_ENABLE_AUTOVECTORIZE)             /* Define to disable */
        /*
         * UGLY HACK:
         * Prevent autovectorization on Clang ARMv7-a. Exact same problem as
         * the one in XXH3_len_129to240_64b. Speeds up shorter keys > 240b.
         * XXH3_64bits, len == 256, Snapdragon 835:
         *   without hack: 2063.7 MB/s
         *   with hack:    2560.7 MB/s
         */
        XXH_COMPILER_GUARD(result64);
#endif
    }

    return XXH3_avalanche(result64);
}

#define XXH3_INIT_ACC { XXH_PRIME32_3, XXH_PRIME64_1, XXH_PRIME64_2, XXH_PRIME64_3, \
                        XXH_PRIME64_4, XXH_PRIME32_2, XXH_PRIME64_5, XXH_PRIME32_1 }

XXH_FORCE_INLINE XXH64_hash_t
XXH3_hashLong_64b_internal(const void* XXH_RESTRICT input, size_t len,
                           const void* XXH_RESTRICT secret, size_t secretSize,
                           XXH3_f_accumulate_512 f_acc512,
                           XXH3_f_scrambleAcc f_scramble)
{
    XXH_ALIGN(XXH_ACC_ALIGN) xxh_u64 acc[XXH_ACC_NB] = XXH3_INIT_ACC;

    XXH3_hashLong_internal_loop(acc, (const xxh_u8*)input, len, (const xxh_u8*)secret, secretSize, f_acc512, f_scramble);

    /* converge into final hash */
    XXH_STATIC_ASSERT(sizeof(acc) == 64);
    /* do not align on 8, so that the secret is different from the accumulator */
#define XXH_SECRET_MERGEACCS_START 11
    XXH_ASSERT(secretSize >= sizeof(acc) + XXH_SECRET_MERGEACCS_START);
    return XXH3_mergeAccs(acc, (const xxh_u8*)secret + XXH_SECRET_MERGEACCS_START, (xxh_u64)len * XXH_PRIME64_1);
}

/*
 * It's important for performance to transmit secret's size (when it's static)
 * so that the compiler can properly optimize the vectorized loop.
 * This makes a big performance difference for "medium" keys (<1 KB) when using AVX instruction set.
 */
XXH_FORCE_INLINE XXH64_hash_t
XXH3_hashLong_64b_withSecret(const void* XXH_RESTRICT input, size_t len,
                             XXH64_hash_t seed64, const xxh_u8* XXH_RESTRICT secret, size_t secretLen)
{
    (void)seed64;
    return XXH3_hashLong_64b_internal(input, len, secret, secretLen, XXH3_accumulate_512, XXH3_scrambleAcc);
}

/*
 * It's preferable for performance that XXH3_hashLong is not inlined,
 * as it results in a smaller function for small data, easier to the instruction cache.
 * Note that inside this no_inline function, we do inline the internal loop,
 * and provide a statically defined secret size to allow optimization of vector loop.
 */
XXH_NO_INLINE XXH64_hash_t
XXH3_hashLong_64b_default(const void* XXH_RESTRICT input, size_t len,
                          XXH64_hash_t seed64, const xxh_u8* XXH_RESTRICT secret, size_t secretLen)
{
    (void)seed64; (void)secret; (void)secretLen;
    return XXH3_hashLong_64b_internal(input, len, XXH3_kSecret, sizeof(XXH3_kSecret), XXH3_accumulate_512, XXH3_scrambleAcc);
}

/*
 * XXH3_hashLong_64b_withSeed():
 * Generate a custom key based on alteration of default XXH3_kSecret with the seed,
 * and then use this key for long mode hashing.
 *
 * This operation is decently fast but nonetheless costs a little bit of time.
 * Try to avoid it whenever possible (typically when seed==0).
 *
 * It's important for performance that XXH3_hashLong is not inlined. Not sure
 * why (uop cache maybe?), but the difference is large and easily measurable.
 */
XXH_FORCE_INLINE XXH64_hash_t
XXH3_hashLong_64b_withSeed_internal(const void* input, size_t len,
                                    XXH64_hash_t seed,
                                    XXH3_f_accumulate_512 f_acc512,
                                    XXH3_f_scrambleAcc f_scramble,
                                    XXH3_f_initCustomSecret f_initSec)
{
    if (seed == 0)
        return XXH3_hashLong_64b_internal(input, len,
                                          XXH3_kSecret, sizeof(XXH3_kSecret),
                                          f_acc512, f_scramble);
    {   XXH_ALIGN(XXH_SEC_ALIGN) xxh_u8 secret[XXH_SECRET_DEFAULT_SIZE];
        f_initSec(secret, seed);
        return XXH3_hashLong_64b_internal(input, len, secret, sizeof(secret),
                                          f_acc512, f_scramble);
    }
}

/*
 * It's important for performance that XXH3_hashLong is not inlined.
 */
XXH_NO_INLINE XXH64_hash_t
XXH3_hashLong_64b_withSeed(const void* input, size_t len,
                           XXH64_hash_t seed, const xxh_u8* secret, size_t secretLen)
{
    (void)secret; (void)secretLen;
    return XXH3_hashLong_64b_withSeed_internal(input, len, seed,
                XXH3_accumulate_512, XXH3_scrambleAcc, XXH3_initCustomSecret);
}


typedef XXH64_hash_t (*XXH3_hashLong64_f)(const void* XXH_RESTRICT, size_t,
                                          XXH64_hash_t, const xxh_u8* XXH_RESTRICT, size_t);

XXH_FORCE_INLINE XXH64_hash_t
XXH3_64bits_internal(const void* XXH_RESTRICT input, size_t len,
                     XXH64_hash_t seed64, const void* XXH_RESTRICT secret, size_t secretLen,
                     XXH3_hashLong64_f f_hashLong)
{
    XXH_ASSERT(secretLen >= XXH3_SECRET_SIZE_MIN);
    /*
     * If an action is to be taken if `secretLen` condition is not respected,
     * it should be done here.
     * For now, it's a contract pre-condition.
     * Adding a check and a branch here would cost performance at every hash.
     * Also, note that function signature doesn't offer room to return an error.
     */
    if (len <= 16)
        return XXH3_len_0to16_64b((const xxh_u8*)input, len, (const xxh_u8*)secret, seed64);
    if (len <= 128)
        return XXH3_len_17to128_64b((const xxh_u8*)input, len, (const xxh_u8*)secret, secretLen, seed64);
    if (len <= XXH3_MIDSIZE_MAX)
        return XXH3_len_129to240_64b((const xxh_u8*)input, len, (const xxh_u8*)secret, secretLen, seed64);
    return f_hashLong(input, len, seed64, (const xxh_u8*)secret, secretLen);
}


/* ===   Public entry point   === */

/*! @ingroup xxh3_family */
XXH_PUBLIC_API XXH64_hash_t XXH3_64bits(const void* input, size_t len)
{
    return XXH3_64bits_internal(input, len, 0, XXH3_kSecret, sizeof(XXH3_kSecret), XXH3_hashLong_64b_default);
}

/*! @ingroup xxh3_family */
XXH_PUBLIC_API XXH64_hash_t
XXH3_64bits_withSecret(const void* input, size_t len, const void* secret, size_t secretSize)
{
    return XXH3_64bits_internal(input, len, 0, secret, secretSize, XXH3_hashLong_64b_withSecret);
}

/*! @ingroup xxh3_family */
XXH_PUBLIC_API XXH64_hash_t
XXH3_64bits_withSeed(const void* input, size_t len, XXH64_hash_t seed)
{
    return XXH3_64bits_internal(input, len, seed, XXH3_kSecret, sizeof(XXH3_kSecret), XXH3_hashLong_64b_withSeed);
}

XXH_PUBLIC_API XXH64_hash_t
XXH3_64bits_withSecretandSeed(const void* input, size_t len, const void* secret, size_t secretSize, XXH64_hash_t seed)
{
    if (len <= XXH3_MIDSIZE_MAX)
        return XXH3_64bits_internal(input, len, seed, XXH3_kSecret, sizeof(XXH3_kSecret), NULL);
    return XXH3_hashLong_64b_withSecret(input, len, seed, (const xxh_u8*)secret, secretSize);
}


/* ===   XXH3 streaming   === */

/*
 * Malloc's a pointer that is always aligned to align.
 *
 * This must be freed with `XXH_alignedFree()`.
 *
 * malloc typically guarantees 16 byte alignment on 64-bit systems and 8 byte
 * alignment on 32-bit. This isn't enough for the 32 byte aligned loads in AVX2
 * or on 32-bit, the 16 byte aligned loads in SSE2 and NEON.
 *
 * This underalignment previously caused a rather obvious crash which went
 * completely unnoticed due to XXH3_createState() not actually being tested.
 * Credit to RedSpah for noticing this bug.
 *
 * The alignment is done manually: Functions like posix_memalign or _mm_malloc
 * are avoided: To maintain portability, we would have to write a fallback
 * like this anyways, and besides, testing for the existence of library
 * functions without relying on external build tools is impossible.
 *
 * The method is simple: Overallocate, manually align, and store the offset
 * to the original behind the returned pointer.
 *
 * Align must be a power of 2 and 8 <= align <= 128.
 */
static void* XXH_alignedMalloc(size_t s, size_t align)
{
    XXH_ASSERT(align <= 128 && align >= 8); /* range check */
    XXH_ASSERT((align & (align-1)) == 0);   /* power of 2 */
    XXH_ASSERT(s != 0 && s < (s + align));  /* empty/overflow */
    {   /* Overallocate to make room for manual realignment and an offset byte */
        xxh_u8* base = (xxh_u8*)XXH_malloc(s + align);
        if (base != NULL) {
            /*
             * Get the offset needed to align this pointer.
             *
             * Even if the returned pointer is aligned, there will always be
             * at least one byte to store the offset to the original pointer.
             */
            size_t offset = align - ((size_t)base & (align - 1)); /* base % align */
            /* Add the offset for the now-aligned pointer */
            xxh_u8* ptr = base + offset;

            XXH_ASSERT((size_t)ptr % align == 0);

            /* Store the offset immediately before the returned pointer. */
            ptr[-1] = (xxh_u8)offset;
            return ptr;
        }
        return NULL;
    }
}
/*
 * Frees an aligned pointer allocated by XXH_alignedMalloc(). Don't pass
 * normal malloc'd pointers, XXH_alignedMalloc has a specific data layout.
 */
static void XXH_alignedFree(void* p)
{
    if (p != NULL) {
        xxh_u8* ptr = (xxh_u8*)p;
        /* Get the offset byte we added in XXH_malloc. */
        xxh_u8 offset = ptr[-1];
        /* Free the original malloc'd pointer */
        xxh_u8* base = ptr - offset;
        XXH_free(base);
    }
}
/*! @ingroup xxh3_family */
XXH_PUBLIC_API XXH3_state_t* XXH3_createState(void)
{
    XXH3_state_t* const state = (XXH3_state_t*)XXH_alignedMalloc(sizeof(XXH3_state_t), 64);
    if (state==NULL) return NULL;
    XXH3_INITSTATE(state);
    return state;
}

/*! @ingroup xxh3_family */
XXH_PUBLIC_API XXH_errorcode XXH3_freeState(XXH3_state_t* statePtr)
{
    XXH_alignedFree(statePtr);
    return XXH_OK;
}

/*! @ingroup xxh3_family */
XXH_PUBLIC_API void
XXH3_copyState(XXH3_state_t* dst_state, const XXH3_state_t* src_state)
{
    XXH_memcpy(dst_state, src_state, sizeof(*dst_state));
}

static void
XXH3_reset_internal(XXH3_state_t* statePtr,
                    XXH64_hash_t seed,
                    const void* secret, size_t secretSize)
{
    size_t const initStart = offsetof(XXH3_state_t, bufferedSize);
    size_t const initLength = offsetof(XXH3_state_t, nbStripesPerBlock) - initStart;
    XXH_ASSERT(offsetof(XXH3_state_t, nbStripesPerBlock) > initStart);
    XXH_ASSERT(statePtr != NULL);
    /* set members from bufferedSize to nbStripesPerBlock (excluded) to 0 */
    memset((char*)statePtr + initStart, 0, initLength);
    statePtr->acc[0] = XXH_PRIME32_3;
    statePtr->acc[1] = XXH_PRIME64_1;
    statePtr->acc[2] = XXH_PRIME64_2;
    statePtr->acc[3] = XXH_PRIME64_3;
    statePtr->acc[4] = XXH_PRIME64_4;
    statePtr->acc[5] = XXH_PRIME32_2;
    statePtr->acc[6] = XXH_PRIME64_5;
    statePtr->acc[7] = XXH_PRIME32_1;
    statePtr->seed = seed;
    statePtr->useSeed = (seed != 0);
    statePtr->extSecret = (const unsigned char*)secret;
    XXH_ASSERT(secretSize >= XXH3_SECRET_SIZE_MIN);
    statePtr->secretLimit = secretSize - XXH_STRIPE_LEN;
    statePtr->nbStripesPerBlock = statePtr->secretLimit / XXH_SECRET_CONSUME_RATE;
}

/*! @ingroup xxh3_family */
XXH_PUBLIC_API XXH_errorcode
XXH3_64bits_reset(XXH3_state_t* statePtr)
{
    if (statePtr == NULL) return XXH_ERROR;
    XXH3_reset_internal(statePtr, 0, XXH3_kSecret, XXH_SECRET_DEFAULT_SIZE);
    return XXH_OK;
}

/*! @ingroup xxh3_family */
XXH_PUBLIC_API XXH_errorcode
XXH3_64bits_reset_withSecret(XXH3_state_t* statePtr, const void* secret, size_t secretSize)
{
    if (statePtr == NULL) return XXH_ERROR;
    XXH3_reset_internal(statePtr, 0, secret, secretSize);
    if (secret == NULL) return XXH_ERROR;
    if (secretSize < XXH3_SECRET_SIZE_MIN) return XXH_ERROR;
    return XXH_OK;
}

/*! @ingroup xxh3_family */
XXH_PUBLIC_API XXH_errorcode
XXH3_64bits_reset_withSeed(XXH3_state_t* statePtr, XXH64_hash_t seed)
{
    if (statePtr == NULL) return XXH_ERROR;
    if (seed==0) return XXH3_64bits_reset(statePtr);
    if ((seed != statePtr->seed) || (statePtr->extSecret != NULL))
        XXH3_initCustomSecret(statePtr->customSecret, seed);
    XXH3_reset_internal(statePtr, seed, NULL, XXH_SECRET_DEFAULT_SIZE);
    return XXH_OK;
}

/*! @ingroup xxh3_family */
XXH_PUBLIC_API XXH_errorcode
XXH3_64bits_reset_withSecretandSeed(XXH3_state_t* statePtr, const void* secret, size_t secretSize, XXH64_hash_t seed64)
{
    if (statePtr == NULL) return XXH_ERROR;
    if (secret == NULL) return XXH_ERROR;
    if (secretSize < XXH3_SECRET_SIZE_MIN) return XXH_ERROR;
    XXH3_reset_internal(statePtr, seed64, secret, secretSize);
    statePtr->useSeed = 1; /* always, even if seed64==0 */
    return XXH_OK;
}

/* Note : when XXH3_consumeStripes() is invoked,
 * there must be a guarantee that at least one more byte must be consumed from input
 * so that the function can blindly consume all stripes using the "normal" secret segment */
XXH_FORCE_INLINE void
XXH3_consumeStripes(xxh_u64* XXH_RESTRICT acc,
                    size_t* XXH_RESTRICT nbStripesSoFarPtr, size_t nbStripesPerBlock,
                    const xxh_u8* XXH_RESTRICT input, size_t nbStripes,
                    const xxh_u8* XXH_RESTRICT secret, size_t secretLimit,
                    XXH3_f_accumulate_512 f_acc512,
                    XXH3_f_scrambleAcc f_scramble)
{
    XXH_ASSERT(nbStripes <= nbStripesPerBlock);  /* can handle max 1 scramble per invocation */
    XXH_ASSERT(*nbStripesSoFarPtr < nbStripesPerBlock);
    if (nbStripesPerBlock - *nbStripesSoFarPtr <= nbStripes) {
        /* need a scrambling operation */
        size_t const nbStripesToEndofBlock = nbStripesPerBlock - *nbStripesSoFarPtr;
        size_t const nbStripesAfterBlock = nbStripes - nbStripesToEndofBlock;
        XXH3_accumulate(acc, input, secret + nbStripesSoFarPtr[0] * XXH_SECRET_CONSUME_RATE, nbStripesToEndofBlock, f_acc512);
        f_scramble(acc, secret + secretLimit);
        XXH3_accumulate(acc, input + nbStripesToEndofBlock * XXH_STRIPE_LEN, secret, nbStripesAfterBlock, f_acc512);
        *nbStripesSoFarPtr = nbStripesAfterBlock;
    } else {
        XXH3_accumulate(acc, input, secret + nbStripesSoFarPtr[0] * XXH_SECRET_CONSUME_RATE, nbStripes, f_acc512);
        *nbStripesSoFarPtr += nbStripes;
    }
}

#ifndef XXH3_STREAM_USE_STACK
# ifndef __clang__ /* clang doesn't need additional stack space */
#   define XXH3_STREAM_USE_STACK 1
# endif
#endif
/*
 * Both XXH3_64bits_update and XXH3_128bits_update use this routine.
 */
XXH_FORCE_INLINE XXH_errorcode
XXH3_update(XXH3_state_t* XXH_RESTRICT const state,
            const xxh_u8* XXH_RESTRICT input, size_t len,
            XXH3_f_accumulate_512 f_acc512,
            XXH3_f_scrambleAcc f_scramble)
{
    if (input==NULL) {
        XXH_ASSERT(len == 0);
        return XXH_OK;
    }

    XXH_ASSERT(state != NULL);
    {   const xxh_u8* const bEnd = input + len;
        const unsigned char* const secret = (state->extSecret == NULL) ? state->customSecret : state->extSecret;
#if defined(XXH3_STREAM_USE_STACK) && XXH3_STREAM_USE_STACK >= 1
        /* For some reason, gcc and MSVC seem to suffer greatly
         * when operating accumulators directly into state.
         * Operating into stack space seems to enable proper optimization.
         * clang, on the other hand, doesn't seem to need this trick */
        XXH_ALIGN(XXH_ACC_ALIGN) xxh_u64 acc[8]; memcpy(acc, state->acc, sizeof(acc));
#else
        xxh_u64* XXH_RESTRICT const acc = state->acc;
#endif
        state->totalLen += len;
        XXH_ASSERT(state->bufferedSize <= XXH3_INTERNALBUFFER_SIZE);

        /* small input : just fill in tmp buffer */
        if (state->bufferedSize + len <= XXH3_INTERNALBUFFER_SIZE) {
            XXH_memcpy(state->buffer + state->bufferedSize, input, len);
            state->bufferedSize += (XXH32_hash_t)len;
            return XXH_OK;
        }

        /* total input is now > XXH3_INTERNALBUFFER_SIZE */
        #define XXH3_INTERNALBUFFER_STRIPES (XXH3_INTERNALBUFFER_SIZE / XXH_STRIPE_LEN)
        XXH_STATIC_ASSERT(XXH3_INTERNALBUFFER_SIZE % XXH_STRIPE_LEN == 0);   /* clean multiple */

        /*
         * Internal buffer is partially filled (always, except at beginning)
         * Complete it, then consume it.
         */
        if (state->bufferedSize) {
            size_t const loadSize = XXH3_INTERNALBUFFER_SIZE - state->bufferedSize;
            XXH_memcpy(state->buffer + state->bufferedSize, input, loadSize);
            input += loadSize;
            XXH3_consumeStripes(acc,
                               &state->nbStripesSoFar, state->nbStripesPerBlock,
                                state->buffer, XXH3_INTERNALBUFFER_STRIPES,
                                secret, state->secretLimit,
                                f_acc512, f_scramble);
            state->bufferedSize = 0;
        }
        XXH_ASSERT(input < bEnd);

        /* large input to consume : ingest per full block */
        if ((size_t)(bEnd - input) > state->nbStripesPerBlock * XXH_STRIPE_LEN) {
            size_t nbStripes = (size_t)(bEnd - 1 - input) / XXH_STRIPE_LEN;
            XXH_ASSERT(state->nbStripesPerBlock >= state->nbStripesSoFar);
            /* join to current block's end */
            {   size_t const nbStripesToEnd = state->nbStripesPerBlock - state->nbStripesSoFar;
                XXH_ASSERT(nbStripesToEnd <= nbStripes);
                XXH3_accumulate(acc, input, secret + state->nbStripesSoFar * XXH_SECRET_CONSUME_RATE, nbStripesToEnd, f_acc512);
                f_scramble(acc, secret + state->secretLimit);
                state->nbStripesSoFar = 0;
                input += nbStripesToEnd * XXH_STRIPE_LEN;
                nbStripes -= nbStripesToEnd;
            }
            /* consume per entire blocks */
            while(nbStripes >= state->nbStripesPerBlock) {
                XXH3_accumulate(acc, input, secret, state->nbStripesPerBlock, f_acc512);
                f_scramble(acc, secret + state->secretLimit);
                input += state->nbStripesPerBlock * XXH_STRIPE_LEN;
                nbStripes -= state->nbStripesPerBlock;
            }
            /* consume last partial block */
            XXH3_accumulate(acc, input, secret, nbStripes, f_acc512);
            input += nbStripes * XXH_STRIPE_LEN;
            XXH_ASSERT(input < bEnd);  /* at least some bytes left */
            state->nbStripesSoFar = nbStripes;
            /* buffer predecessor of last partial stripe */
            XXH_memcpy(state->buffer + sizeof(state->buffer) - XXH_STRIPE_LEN, input - XXH_STRIPE_LEN, XXH_STRIPE_LEN);
            XXH_ASSERT(bEnd - input <= XXH_STRIPE_LEN);
        } else {
            /* content to consume <= block size */
            /* Consume input by a multiple of internal buffer size */
            if (bEnd - input > XXH3_INTERNALBUFFER_SIZE) {
                const xxh_u8* const limit = bEnd - XXH3_INTERNALBUFFER_SIZE;
                do {
                    XXH3_consumeStripes(acc,
                                       &state->nbStripesSoFar, state->nbStripesPerBlock,
                                        input, XXH3_INTERNALBUFFER_STRIPES,
                                        secret, state->secretLimit,
                                        f_acc512, f_scramble);
                    input += XXH3_INTERNALBUFFER_SIZE;
                } while (input<limit);
                /* buffer predecessor of last partial stripe */
                XXH_memcpy(state->buffer + sizeof(state->buffer) - XXH_STRIPE_LEN, input - XXH_STRIPE_LEN, XXH_STRIPE_LEN);
            }
        }

        /* Some remaining input (always) : buffer it */
        XXH_ASSERT(input < bEnd);
        XXH_ASSERT(bEnd - input <= XXH3_INTERNALBUFFER_SIZE);
        XXH_ASSERT(state->bufferedSize == 0);
        XXH_memcpy(state->buffer, input, (size_t)(bEnd-input));
        state->bufferedSize = (XXH32_hash_t)(bEnd-input);
#if defined(XXH3_STREAM_USE_STACK) && XXH3_STREAM_USE_STACK >= 1
        /* save stack accumulators into state */
        memcpy(state->acc, acc, sizeof(acc));
#endif
    }

    return XXH_OK;
}

/*! @ingroup xxh3_family */
XXH_PUBLIC_API XXH_errorcode
XXH3_64bits_update(XXH3_state_t* state, const void* input, size_t len)
{
    return XXH3_update(state, (const xxh_u8*)input, len,
                       XXH3_accumulate_512, XXH3_scrambleAcc);
}


XXH_FORCE_INLINE void
XXH3_digest_long (XXH64_hash_t* acc,
                  const XXH3_state_t* state,
                  const unsigned char* secret)
{
    /*
     * Digest on a local copy. This way, the state remains unaltered, and it can
     * continue ingesting more input afterwards.
     */
    XXH_memcpy(acc, state->acc, sizeof(state->acc));
    if (state->bufferedSize >= XXH_STRIPE_LEN) {
        size_t const nbStripes = (state->bufferedSize - 1) / XXH_STRIPE_LEN;
        size_t nbStripesSoFar = state->nbStripesSoFar;
        XXH3_consumeStripes(acc,
                           &nbStripesSoFar, state->nbStripesPerBlock,
                            state->buffer, nbStripes,
                            secret, state->secretLimit,
                            XXH3_accumulate_512, XXH3_scrambleAcc);
        /* last stripe */
        XXH3_accumulate_512(acc,
                            state->buffer + state->bufferedSize - XXH_STRIPE_LEN,
                            secret + state->secretLimit - XXH_SECRET_LASTACC_START);
    } else {  /* bufferedSize < XXH_STRIPE_LEN */
        xxh_u8 lastStripe[XXH_STRIPE_LEN];
        size_t const catchupSize = XXH_STRIPE_LEN - state->bufferedSize;
        XXH_ASSERT(state->bufferedSize > 0);  /* there is always some input buffered */
        XXH_memcpy(lastStripe, state->buffer + sizeof(state->buffer) - catchupSize, catchupSize);
        XXH_memcpy(lastStripe + catchupSize, state->buffer, state->bufferedSize);
        XXH3_accumulate_512(acc,
                            lastStripe,
                            secret + state->secretLimit - XXH_SECRET_LASTACC_START);
    }
}

/*! @ingroup xxh3_family */
XXH_PUBLIC_API XXH64_hash_t XXH3_64bits_digest (const XXH3_state_t* state)
{
    const unsigned char* const secret = (state->extSecret == NULL) ? state->customSecret : state->extSecret;
    if (state->totalLen > XXH3_MIDSIZE_MAX) {
        XXH_ALIGN(XXH_ACC_ALIGN) XXH64_hash_t acc[XXH_ACC_NB];
        XXH3_digest_long(acc, state, secret);
        return XXH3_mergeAccs(acc,
                              secret + XXH_SECRET_MERGEACCS_START,
                              (xxh_u64)state->totalLen * XXH_PRIME64_1);
    }
    /* totalLen <= XXH3_MIDSIZE_MAX: digesting a short input */
    if (state->useSeed)
        return XXH3_64bits_withSeed(state->buffer, (size_t)state->totalLen, state->seed);
    return XXH3_64bits_withSecret(state->buffer, (size_t)(state->totalLen),
                                  secret, state->secretLimit + XXH_STRIPE_LEN);
}



/* ==========================================
 * XXH3 128 bits (a.k.a XXH128)
 * ==========================================
 * XXH3's 128-bit variant has better mixing and strength than the 64-bit variant,
 * even without counting the significantly larger output size.
 *
 * For example, extra steps are taken to avoid the seed-dependent collisions
 * in 17-240 byte inputs (See XXH3_mix16B and XXH128_mix32B).
 *
 * This strength naturally comes at the cost of some speed, especially on short
 * lengths. Note that longer hashes are about as fast as the 64-bit version
 * due to it using only a slight modification of the 64-bit loop.
 *
 * XXH128 is also more oriented towards 64-bit machines. It is still extremely
 * fast for a _128-bit_ hash on 32-bit (it usually clears XXH64).
 */

XXH_FORCE_INLINE XXH128_hash_t
XXH3_len_1to3_128b(const xxh_u8* input, size_t len, const xxh_u8* secret, XXH64_hash_t seed)
{
    /* A doubled version of 1to3_64b with different constants. */
    XXH_ASSERT(input != NULL);
    XXH_ASSERT(1 <= len && len <= 3);
    XXH_ASSERT(secret != NULL);
    /*
     * len = 1: combinedl = { input[0], 0x01, input[0], input[0] }
     * len = 2: combinedl = { input[1], 0x02, input[0], input[1] }
     * len = 3: combinedl = { input[2], 0x03, input[0], input[1] }
     */
    {   xxh_u8 const c1 = input[0];
        xxh_u8 const c2 = input[len >> 1];
        xxh_u8 const c3 = input[len - 1];
        xxh_u32 const combinedl = ((xxh_u32)c1 <<16) | ((xxh_u32)c2 << 24)
                                | ((xxh_u32)c3 << 0) | ((xxh_u32)len << 8);
        xxh_u32 const combinedh = XXH_rotl32(XXH_swap32(combinedl), 13);
        xxh_u64 const bitflipl = (XXH_readLE32(secret) ^ XXH_readLE32(secret+4)) + seed;
        xxh_u64 const bitfliph = (XXH_readLE32(secret+8) ^ XXH_readLE32(secret+12)) - seed;
        xxh_u64 const keyed_lo = (xxh_u64)combinedl ^ bitflipl;
        xxh_u64 const keyed_hi = (xxh_u64)combinedh ^ bitfliph;
        XXH128_hash_t h128;
        h128.low64  = XXH64_avalanche(keyed_lo);
        h128.high64 = XXH64_avalanche(keyed_hi);
        return h128;
    }
}

XXH_FORCE_INLINE XXH128_hash_t
XXH3_len_4to8_128b(const xxh_u8* input, size_t len, const xxh_u8* secret, XXH64_hash_t seed)
{
    XXH_ASSERT(input != NULL);
    XXH_ASSERT(secret != NULL);
    XXH_ASSERT(4 <= len && len <= 8);
    seed ^= (xxh_u64)XXH_swap32((xxh_u32)seed) << 32;
    {   xxh_u32 const input_lo = XXH_readLE32(input);
        xxh_u32 const input_hi = XXH_readLE32(input + len - 4);
        xxh_u64 const input_64 = input_lo + ((xxh_u64)input_hi << 32);
        xxh_u64 const bitflip = (XXH_readLE64(secret+16) ^ XXH_readLE64(secret+24)) + seed;
        xxh_u64 const keyed = input_64 ^ bitflip;

        /* Shift len to the left to ensure it is even, this avoids even multiplies. */
        XXH128_hash_t m128 = XXH_mult64to128(keyed, XXH_PRIME64_1 + (len << 2));

        m128.high64 += (m128.low64 << 1);
        m128.low64  ^= (m128.high64 >> 3);

        m128.low64   = XXH_xorshift64(m128.low64, 35);
        m128.low64  *= 0x9FB21C651E98DF25ULL;
        m128.low64   = XXH_xorshift64(m128.low64, 28);
        m128.high64  = XXH3_avalanche(m128.high64);
        return m128;
    }
}

XXH_FORCE_INLINE XXH128_hash_t
XXH3_len_9to16_128b(const xxh_u8* input, size_t len, const xxh_u8* secret, XXH64_hash_t seed)
{
    XXH_ASSERT(input != NULL);
    XXH_ASSERT(secret != NULL);
    XXH_ASSERT(9 <= len && len <= 16);
    {   xxh_u64 const bitflipl = (XXH_readLE64(secret+32) ^ XXH_readLE64(secret+40)) - seed;
        xxh_u64 const bitfliph = (XXH_readLE64(secret+48) ^ XXH_readLE64(secret+56)) + seed;
        xxh_u64 const input_lo = XXH_readLE64(input);
        xxh_u64       input_hi = XXH_readLE64(input + len - 8);
        XXH128_hash_t m128 = XXH_mult64to128(input_lo ^ input_hi ^ bitflipl, XXH_PRIME64_1);
        /*
         * Put len in the middle of m128 to ensure that the length gets mixed to
         * both the low and high bits in the 128x64 multiply below.
         */
        m128.low64 += (xxh_u64)(len - 1) << 54;
        input_hi   ^= bitfliph;
        /*
         * Add the high 32 bits of input_hi to the high 32 bits of m128, then
         * add the long product of the low 32 bits of input_hi and XXH_PRIME32_2 to
         * the high 64 bits of m128.
         *
         * The best approach to this operation is different on 32-bit and 64-bit.
         */
        if (sizeof(void *) < sizeof(xxh_u64)) { /* 32-bit */
            /*
             * 32-bit optimized version, which is more readable.
             *
             * On 32-bit, it removes an ADC and delays a dependency between the two
             * halves of m128.high64, but it generates an extra mask on 64-bit.
             */
            m128.high64 += (input_hi & 0xFFFFFFFF00000000ULL) + XXH_mult32to64((xxh_u32)input_hi, XXH_PRIME32_2);
        } else {
            /*
             * 64-bit optimized (albeit more confusing) version.
             *
             * Uses some properties of addition and multiplication to remove the mask:
             *
             * Let:
             *    a = input_hi.lo = (input_hi & 0x00000000FFFFFFFF)
             *    b = input_hi.hi = (input_hi & 0xFFFFFFFF00000000)
             *    c = XXH_PRIME32_2
             *
             *    a + (b * c)
             * Inverse Property: x + y - x == y
             *    a + (b * (1 + c - 1))
             * Distributive Property: x * (y + z) == (x * y) + (x * z)
             *    a + (b * 1) + (b * (c - 1))
             * Identity Property: x * 1 == x
             *    a + b + (b * (c - 1))
             *
             * Substitute a, b, and c:
             *    input_hi.hi + input_hi.lo + ((xxh_u64)input_hi.lo * (XXH_PRIME32_2 - 1))
             *
             * Since input_hi.hi + input_hi.lo == input_hi, we get this:
             *    input_hi + ((xxh_u64)input_hi.lo * (XXH_PRIME32_2 - 1))
             */
            m128.high64 += input_hi + XXH_mult32to64((xxh_u32)input_hi, XXH_PRIME32_2 - 1);
        }
        /* m128 ^= XXH_swap64(m128 >> 64); */
        m128.low64  ^= XXH_swap64(m128.high64);

        {   /* 128x64 multiply: h128 = m128 * XXH_PRIME64_2; */
            XXH128_hash_t h128 = XXH_mult64to128(m128.low64, XXH_PRIME64_2);
            h128.high64 += m128.high64 * XXH_PRIME64_2;

            h128.low64   = XXH3_avalanche(h128.low64);
            h128.high64  = XXH3_avalanche(h128.high64);
            return h128;
    }   }
}

/*
 * Assumption: `secret` size is >= XXH3_SECRET_SIZE_MIN
 */
XXH_FORCE_INLINE XXH128_hash_t
XXH3_len_0to16_128b(const xxh_u8* input, size_t len, const xxh_u8* secret, XXH64_hash_t seed)
{
    XXH_ASSERT(len <= 16);
    {   if (len > 8) return XXH3_len_9to16_128b(input, len, secret, seed);
        if (len >= 4) return XXH3_len_4to8_128b(input, len, secret, seed);
        if (len) return XXH3_len_1to3_128b(input, len, secret, seed);
        {   XXH128_hash_t h128;
            xxh_u64 const bitflipl = XXH_readLE64(secret+64) ^ XXH_readLE64(secret+72);
            xxh_u64 const bitfliph = XXH_readLE64(secret+80) ^ XXH_readLE64(secret+88);
            h128.low64 = XXH64_avalanche(seed ^ bitflipl);
            h128.high64 = XXH64_avalanche( seed ^ bitfliph);
            return h128;
    }   }
}

/*
 * A bit slower than XXH3_mix16B, but handles multiply by zero better.
 */
XXH_FORCE_INLINE XXH128_hash_t
XXH128_mix32B(XXH128_hash_t acc, const xxh_u8* input_1, const xxh_u8* input_2,
              const xxh_u8* secret, XXH64_hash_t seed)
{
    acc.low64  += XXH3_mix16B (input_1, secret+0, seed);
    acc.low64  ^= XXH_readLE64(input_2) + XXH_readLE64(input_2 + 8);
    acc.high64 += XXH3_mix16B (input_2, secret+16, seed);
    acc.high64 ^= XXH_readLE64(input_1) + XXH_readLE64(input_1 + 8);
    return acc;
}


XXH_FORCE_INLINE XXH128_hash_t
XXH3_len_17to128_128b(const xxh_u8* XXH_RESTRICT input, size_t len,
                      const xxh_u8* XXH_RESTRICT secret, size_t secretSize,
                      XXH64_hash_t seed)
{
    XXH_ASSERT(secretSize >= XXH3_SECRET_SIZE_MIN); (void)secretSize;
    XXH_ASSERT(16 < len && len <= 128);

    {   XXH128_hash_t acc;
        acc.low64 = len * XXH_PRIME64_1;
        acc.high64 = 0;
        if (len > 32) {
            if (len > 64) {
                if (len > 96) {
                    acc = XXH128_mix32B(acc, input+48, input+len-64, secret+96, seed);
                }
                acc = XXH128_mix32B(acc, input+32, input+len-48, secret+64, seed);
            }
            acc = XXH128_mix32B(acc, input+16, input+len-32, secret+32, seed);
        }
        acc = XXH128_mix32B(acc, input, input+len-16, secret, seed);
        {   XXH128_hash_t h128;
            h128.low64  = acc.low64 + acc.high64;
            h128.high64 = (acc.low64    * XXH_PRIME64_1)
                        + (acc.high64   * XXH_PRIME64_4)
                        + ((len - seed) * XXH_PRIME64_2);
            h128.low64  = XXH3_avalanche(h128.low64);
            h128.high64 = (XXH64_hash_t)0 - XXH3_avalanche(h128.high64);
            return h128;
        }
    }
}

XXH_NO_INLINE XXH128_hash_t
XXH3_len_129to240_128b(const xxh_u8* XXH_RESTRICT input, size_t len,
                       const xxh_u8* XXH_RESTRICT secret, size_t secretSize,
                       XXH64_hash_t seed)
{
    XXH_ASSERT(secretSize >= XXH3_SECRET_SIZE_MIN); (void)secretSize;
    XXH_ASSERT(128 < len && len <= XXH3_MIDSIZE_MAX);

    {   XXH128_hash_t acc;
        int const nbRounds = (int)len / 32;
        int i;
        acc.low64 = len * XXH_PRIME64_1;
        acc.high64 = 0;
        for (i=0; i<4; i++) {
            acc = XXH128_mix32B(acc,
                                input  + (32 * i),
                                input  + (32 * i) + 16,
                                secret + (32 * i),
                                seed);
        }
        acc.low64 = XXH3_avalanche(acc.low64);
        acc.high64 = XXH3_avalanche(acc.high64);
        XXH_ASSERT(nbRounds >= 4);
        for (i=4 ; i < nbRounds; i++) {
            acc = XXH128_mix32B(acc,
                                input + (32 * i),
                                input + (32 * i) + 16,
                                secret + XXH3_MIDSIZE_STARTOFFSET + (32 * (i - 4)),
                                seed);
        }
        /* last bytes */
        acc = XXH128_mix32B(acc,
                            input + len - 16,
                            input + len - 32,
                            secret + XXH3_SECRET_SIZE_MIN - XXH3_MIDSIZE_LASTOFFSET - 16,
                            0ULL - seed);

        {   XXH128_hash_t h128;
            h128.low64  = acc.low64 + acc.high64;
            h128.high64 = (acc.low64    * XXH_PRIME64_1)
                        + (acc.high64   * XXH_PRIME64_4)
                        + ((len - seed) * XXH_PRIME64_2);
            h128.low64  = XXH3_avalanche(h128.low64);
            h128.high64 = (XXH64_hash_t)0 - XXH3_avalanche(h128.high64);
            return h128;
        }
    }
}

XXH_FORCE_INLINE XXH128_hash_t
XXH3_hashLong_128b_internal(const void* XXH_RESTRICT input, size_t len,
                            const xxh_u8* XXH_RESTRICT secret, size_t secretSize,
                            XXH3_f_accumulate_512 f_acc512,
                            XXH3_f_scrambleAcc f_scramble)
{
    XXH_ALIGN(XXH_ACC_ALIGN) xxh_u64 acc[XXH_ACC_NB] = XXH3_INIT_ACC;

    XXH3_hashLong_internal_loop(acc, (const xxh_u8*)input, len, secret, secretSize, f_acc512, f_scramble);

    /* converge into final hash */
    XXH_STATIC_ASSERT(sizeof(acc) == 64);
    XXH_ASSERT(secretSize >= sizeof(acc) + XXH_SECRET_MERGEACCS_START);
    {   XXH128_hash_t h128;
        h128.low64  = XXH3_mergeAccs(acc,
                                     secret + XXH_SECRET_MERGEACCS_START,
                                     (xxh_u64)len * XXH_PRIME64_1);
        h128.high64 = XXH3_mergeAccs(acc,
                                     secret + secretSize
                                            - sizeof(acc) - XXH_SECRET_MERGEACCS_START,
                                     ~((xxh_u64)len * XXH_PRIME64_2));
        return h128;
    }
}

/*
 * It's important for performance that XXH3_hashLong is not inlined.
 */
XXH_NO_INLINE XXH128_hash_t
XXH3_hashLong_128b_default(const void* XXH_RESTRICT input, size_t len,
                           XXH64_hash_t seed64,
                           const void* XXH_RESTRICT secret, size_t secretLen)
{
    (void)seed64; (void)secret; (void)secretLen;
    return XXH3_hashLong_128b_internal(input, len, XXH3_kSecret, sizeof(XXH3_kSecret),
                                       XXH3_accumulate_512, XXH3_scrambleAcc);
}

/*
 * It's important for performance to pass @secretLen (when it's static)
 * to the compiler, so that it can properly optimize the vectorized loop.
 */
XXH_FORCE_INLINE XXH128_hash_t
XXH3_hashLong_128b_withSecret(const void* XXH_RESTRICT input, size_t len,
                              XXH64_hash_t seed64,
                              const void* XXH_RESTRICT secret, size_t secretLen)
{
    (void)seed64;
    return XXH3_hashLong_128b_internal(input, len, (const xxh_u8*)secret, secretLen,
                                       XXH3_accumulate_512, XXH3_scrambleAcc);
}

XXH_FORCE_INLINE XXH128_hash_t
XXH3_hashLong_128b_withSeed_internal(const void* XXH_RESTRICT input, size_t len,
                                XXH64_hash_t seed64,
                                XXH3_f_accumulate_512 f_acc512,
                                XXH3_f_scrambleAcc f_scramble,
                                XXH3_f_initCustomSecret f_initSec)
{
    if (seed64 == 0)
        return XXH3_hashLong_128b_internal(input, len,
                                           XXH3_kSecret, sizeof(XXH3_kSecret),
                                           f_acc512, f_scramble);
    {   XXH_ALIGN(XXH_SEC_ALIGN) xxh_u8 secret[XXH_SECRET_DEFAULT_SIZE];
        f_initSec(secret, seed64);
        return XXH3_hashLong_128b_internal(input, len, (const xxh_u8*)secret, sizeof(secret),
                                           f_acc512, f_scramble);
    }
}

/*
 * It's important for performance that XXH3_hashLong is not inlined.
 */
XXH_NO_INLINE XXH128_hash_t
XXH3_hashLong_128b_withSeed(const void* input, size_t len,
                            XXH64_hash_t seed64, const void* XXH_RESTRICT secret, size_t secretLen)
{
    (void)secret; (void)secretLen;
    return XXH3_hashLong_128b_withSeed_internal(input, len, seed64,
                XXH3_accumulate_512, XXH3_scrambleAcc, XXH3_initCustomSecret);
}

typedef XXH128_hash_t (*XXH3_hashLong128_f)(const void* XXH_RESTRICT, size_t,
                                            XXH64_hash_t, const void* XXH_RESTRICT, size_t);

XXH_FORCE_INLINE XXH128_hash_t
XXH3_128bits_internal(const void* input, size_t len,
                      XXH64_hash_t seed64, const void* XXH_RESTRICT secret, size_t secretLen,
                      XXH3_hashLong128_f f_hl128)
{
    XXH_ASSERT(secretLen >= XXH3_SECRET_SIZE_MIN);
    /*
     * If an action is to be taken if `secret` conditions are not respected,
     * it should be done here.
     * For now, it's a contract pre-condition.
     * Adding a check and a branch here would cost performance at every hash.
     */
    if (len <= 16)
        return XXH3_len_0to16_128b((const xxh_u8*)input, len, (const xxh_u8*)secret, seed64);
    if (len <= 128)
        return XXH3_len_17to128_128b((const xxh_u8*)input, len, (const xxh_u8*)secret, secretLen, seed64);
    if (len <= XXH3_MIDSIZE_MAX)
        return XXH3_len_129to240_128b((const xxh_u8*)input, len, (const xxh_u8*)secret, secretLen, seed64);
    return f_hl128(input, len, seed64, secret, secretLen);
}


/* ===   Public XXH128 API   === */

/*! @ingroup xxh3_family */
XXH_PUBLIC_API XXH128_hash_t XXH3_128bits(const void* input, size_t len)
{
    return XXH3_128bits_internal(input, len, 0,
                                 XXH3_kSecret, sizeof(XXH3_kSecret),
                                 XXH3_hashLong_128b_default);
}

/*! @ingroup xxh3_family */
XXH_PUBLIC_API XXH128_hash_t
XXH3_128bits_withSecret(const void* input, size_t len, const void* secret, size_t secretSize)
{
    return XXH3_128bits_internal(input, len, 0,
                                 (const xxh_u8*)secret, secretSize,
                                 XXH3_hashLong_128b_withSecret);
}

/*! @ingroup xxh3_family */
XXH_PUBLIC_API XXH128_hash_t
XXH3_128bits_withSeed(const void* input, size_t len, XXH64_hash_t seed)
{
    return XXH3_128bits_internal(input, len, seed,
                                 XXH3_kSecret, sizeof(XXH3_kSecret),
                                 XXH3_hashLong_128b_withSeed);
}

/*! @ingroup xxh3_family */
XXH_PUBLIC_API XXH128_hash_t
XXH3_128bits_withSecretandSeed(const void* input, size_t len, const void* secret, size_t secretSize, XXH64_hash_t seed)
{
    if (len <= XXH3_MIDSIZE_MAX)
        return XXH3_128bits_internal(input, len, seed, XXH3_kSecret, sizeof(XXH3_kSecret), NULL);
    return XXH3_hashLong_128b_withSecret(input, len, seed, secret, secretSize);
}

/*! @ingroup xxh3_family */
XXH_PUBLIC_API XXH128_hash_t
XXH128(const void* input, size_t len, XXH64_hash_t seed)
{
    return XXH3_128bits_withSeed(input, len, seed);
}


/* ===   XXH3 128-bit streaming   === */

/*
 * All initialization and update functions are identical to 64-bit streaming variant.
 * The only difference is the finalization routine.
 */

/*! @ingroup xxh3_family */
XXH_PUBLIC_API XXH_errorcode
XXH3_128bits_reset(XXH3_state_t* statePtr)
{
    return XXH3_64bits_reset(statePtr);
}

/*! @ingroup xxh3_family */
XXH_PUBLIC_API XXH_errorcode
XXH3_128bits_reset_withSecret(XXH3_state_t* statePtr, const void* secret, size_t secretSize)
{
    return XXH3_64bits_reset_withSecret(statePtr, secret, secretSize);
}

/*! @ingroup xxh3_family */
XXH_PUBLIC_API XXH_errorcode
XXH3_128bits_reset_withSeed(XXH3_state_t* statePtr, XXH64_hash_t seed)
{
    return XXH3_64bits_reset_withSeed(statePtr, seed);
}

/*! @ingroup xxh3_family */
XXH_PUBLIC_API XXH_errorcode
XXH3_128bits_reset_withSecretandSeed(XXH3_state_t* statePtr, const void* secret, size_t secretSize, XXH64_hash_t seed)
{
    return XXH3_64bits_reset_withSecretandSeed(statePtr, secret, secretSize, seed);
}

/*! @ingroup xxh3_family */
XXH_PUBLIC_API XXH_errorcode
XXH3_128bits_update(XXH3_state_t* state, const void* input, size_t len)
{
    return XXH3_update(state, (const xxh_u8*)input, len,
                       XXH3_accumulate_512, XXH3_scrambleAcc);
}

/*! @ingroup xxh3_family */
XXH_PUBLIC_API XXH128_hash_t XXH3_128bits_digest (const XXH3_state_t* state)
{
    const unsigned char* const secret = (state->extSecret == NULL) ? state->customSecret : state->extSecret;
    if (state->totalLen > XXH3_MIDSIZE_MAX) {
        XXH_ALIGN(XXH_ACC_ALIGN) XXH64_hash_t acc[XXH_ACC_NB];
        XXH3_digest_long(acc, state, secret);
        XXH_ASSERT(state->secretLimit + XXH_STRIPE_LEN >= sizeof(acc) + XXH_SECRET_MERGEACCS_START);
        {   XXH128_hash_t h128;
            h128.low64  = XXH3_mergeAccs(acc,
                                         secret + XXH_SECRET_MERGEACCS_START,
                                         (xxh_u64)state->totalLen * XXH_PRIME64_1);
            h128.high64 = XXH3_mergeAccs(acc,
                                         secret + state->secretLimit + XXH_STRIPE_LEN
                                                - sizeof(acc) - XXH_SECRET_MERGEACCS_START,
                                         ~((xxh_u64)state->totalLen * XXH_PRIME64_2));
            return h128;
        }
    }
    /* len <= XXH3_MIDSIZE_MAX : short code */
    if (state->seed)
        return XXH3_128bits_withSeed(state->buffer, (size_t)state->totalLen, state->seed);
    return XXH3_128bits_withSecret(state->buffer, (size_t)(state->totalLen),
                                   secret, state->secretLimit + XXH_STRIPE_LEN);
}

/* 128-bit utility functions */

#include <string.h>   /* memcmp, memcpy */

/* return : 1 is equal, 0 if different */
/*! @ingroup xxh3_family */
XXH_PUBLIC_API int XXH128_isEqual(XXH128_hash_t h1, XXH128_hash_t h2)
{
    /* note : XXH128_hash_t is compact, it has no padding byte */
    return !(memcmp(&h1, &h2, sizeof(h1)));
}

/* This prototype is compatible with stdlib's qsort().
 * return : >0 if *h128_1  > *h128_2
 *          <0 if *h128_1  < *h128_2
 *          =0 if *h128_1 == *h128_2  */
/*! @ingroup xxh3_family */
XXH_PUBLIC_API int XXH128_cmp(const void* h128_1, const void* h128_2)
{
    XXH128_hash_t const h1 = *(const XXH128_hash_t*)h128_1;
    XXH128_hash_t const h2 = *(const XXH128_hash_t*)h128_2;
    int const hcmp = (h1.high64 > h2.high64) - (h2.high64 > h1.high64);
    /* note : bets that, in most cases, hash values are different */
    if (hcmp) return hcmp;
    return (h1.low64 > h2.low64) - (h2.low64 > h1.low64);
}


/*======   Canonical representation   ======*/
/*! @ingroup xxh3_family */
XXH_PUBLIC_API void
XXH128_canonicalFromHash(XXH128_canonical_t* dst, XXH128_hash_t hash)
{
    XXH_STATIC_ASSERT(sizeof(XXH128_canonical_t) == sizeof(XXH128_hash_t));
    if (XXH_CPU_LITTLE_ENDIAN) {
        hash.high64 = XXH_swap64(hash.high64);
        hash.low64  = XXH_swap64(hash.low64);
    }
    XXH_memcpy(dst, &hash.high64, sizeof(hash.high64));
    XXH_memcpy((char*)dst + sizeof(hash.high64), &hash.low64, sizeof(hash.low64));
}

/*! @ingroup xxh3_family */
XXH_PUBLIC_API XXH128_hash_t
XXH128_hashFromCanonical(const XXH128_canonical_t* src)
{
    XXH128_hash_t h;
    h.high64 = XXH_readBE64(src);
    h.low64  = XXH_readBE64(src->digest + 8);
    return h;
}



/* ==========================================
 * Secret generators
 * ==========================================
 */
#define XXH_MIN(x, y) (((x) > (y)) ? (y) : (x))

XXH_FORCE_INLINE void XXH3_combine16(void* dst, XXH128_hash_t h128)
{
    XXH_writeLE64( dst, XXH_readLE64(dst) ^ h128.low64 );
    XXH_writeLE64( (char*)dst+8, XXH_readLE64((char*)dst+8) ^ h128.high64 );
}

/*! @ingroup xxh3_family */
XXH_PUBLIC_API XXH_errorcode
XXH3_generateSecret(void* secretBuffer, size_t secretSize, const void* customSeed, size_t customSeedSize)
{
#if (XXH_DEBUGLEVEL >= 1)
    XXH_ASSERT(secretBuffer != NULL);
    XXH_ASSERT(secretSize >= XXH3_SECRET_SIZE_MIN);
#else
    /* production mode, assert() are disabled */
    if (secretBuffer == NULL) return XXH_ERROR;
    if (secretSize < XXH3_SECRET_SIZE_MIN) return XXH_ERROR;
#endif

    if (customSeedSize == 0) {
        customSeed = XXH3_kSecret;
        customSeedSize = XXH_SECRET_DEFAULT_SIZE;
    }
#if (XXH_DEBUGLEVEL >= 1)
    XXH_ASSERT(customSeed != NULL);
#else
    if (customSeed == NULL) return XXH_ERROR;
#endif

    /* Fill secretBuffer with a copy of customSeed - repeat as needed */
    {   size_t pos = 0;
        while (pos < secretSize) {
            size_t const toCopy = XXH_MIN((secretSize - pos), customSeedSize);
            memcpy((char*)secretBuffer + pos, customSeed, toCopy);
            pos += toCopy;
    }   }

    {   size_t const nbSeg16 = secretSize / 16;
        size_t n;
        XXH128_canonical_t scrambler;
        XXH128_canonicalFromHash(&scrambler, XXH128(customSeed, customSeedSize, 0));
        for (n=0; n<nbSeg16; n++) {
            XXH128_hash_t const h128 = XXH128(&scrambler, sizeof(scrambler), n);
            XXH3_combine16((char*)secretBuffer + n*16, h128);
        }
        /* last segment */
        XXH3_combine16((char*)secretBuffer + secretSize - 16, XXH128_hashFromCanonical(&scrambler));
    }
    return XXH_OK;
}

/*! @ingroup xxh3_family */
XXH_PUBLIC_API void
XXH3_generateSecret_fromSeed(void* secretBuffer, XXH64_hash_t seed)
{
    XXH_ALIGN(XXH_SEC_ALIGN) xxh_u8 secret[XXH_SECRET_DEFAULT_SIZE];
    XXH3_initCustomSecret(secret, seed);
    XXH_ASSERT(secretBuffer != NULL);
    memcpy(secretBuffer, secret, XXH_SECRET_DEFAULT_SIZE);
}



/* Pop our optimization override from above */
#if XXH_VECTOR == XXH_AVX2 /* AVX2 */ \
  && defined(__GNUC__) && !defined(__clang__) /* GCC, not Clang */ \
  && defined(__OPTIMIZE__) && !defined(__OPTIMIZE_SIZE__) /* respect -O0 and -Os */
#  pragma GCC pop_options
#endif

#endif  /* XXH_NO_LONG_LONG */

#endif  /* XXH_NO_XXH3 */

/*!
 * @}
 */
#endif  /* XXH_IMPLEMENTATION */


#if defined (__cplusplus)
}
#endif<|MERGE_RESOLUTION|>--- conflicted
+++ resolved
@@ -1402,29 +1402,8 @@
  */
 
 #ifndef XXH_FORCE_MEMORY_ACCESS   /* can be defined externally, on command line for example */
-<<<<<<< HEAD
-   /* prefer __packed__ structures (method 1) for gcc on armv7+, gcc arm without
-    * unaligned access, and mips */
-#  if !defined(__clang__) && \
-( \
-    (defined(__INTEL_COMPILER) && !defined(_WIN32)) || \
-    ( \
-        defined(__GNUC__) && ( \
-            (defined(__ARM_ARCH) \
-                 && (__ARM_ARCH >= 7 || !defined(__ARM_FEATURE_UNALIGNED)) \
-            ) || \
-            ( \
-                defined(__mips__) && \
-                (__mips <= 5 || __mips_isa_rev < 6) && \
-                (!defined(__mips16) || defined(__mips_mips16e2)) \
-            ) \
-        ) \
-    ) \
-)
-=======
    /* prefer __packed__ structures (method 1) for gcc on armv7+ and mips */
 #  ifdef __GNUC__
->>>>>>> 1a71d0aa
 #    define XXH_FORCE_MEMORY_ACCESS 1
 #  endif
 #endif
