--- conflicted
+++ resolved
@@ -3780,57 +3780,6 @@
  * Both XXH3_64bits and XXH3_128bits use this subroutine.
  */
 
-<<<<<<< HEAD
-/*!
- * @internal
- * @brief Scalar round for @ref XXH3_accumulate_512_scalar.
- */
-XXH_FORCE_INLINE void
-XXH3_scalarRound(void* XXH_RESTRICT acc,
-                 void const* XXH_RESTRICT input,
-                 void const* XXH_RESTRICT secret,
-                 size_t i)
-{
-    xxh_u64* xacc = (xxh_u64*) acc;
-    xxh_u8 const* xinput = (xxh_u8 const*) input;
-    xxh_u8 const* xsecret = (xxh_u8 const *)secret;
-    XXH_ASSERT(i < XXH_ACC_NB);
-    XXH_ASSERT(((size_t)acc & (XXH_ACC_ALIGN-1)) == 0);
-    {
-        xxh_u64 const data_val = XXH_readLE64(xinput + 8*i);
-        xxh_u64 const key_val = XXH_readLE64(xsecret + i*8);
-        xxh_u64 const data_key = data_val ^ key_val;
-        xacc[i ^ 1] += data_val; /* swap adjacent lanes */
-        xacc[i] += XXH_mult32to64(data_key & 0xFFFFFFFF, data_key >> 32);
-    }
-}
-
-/*!
- * @internal
- * @brief Scalar scramble step for @ref XXH3_scrambleAcc_scalar
- */
-
-XXH_FORCE_INLINE void
-XXH3_scalarScrambleRound(void* XXH_RESTRICT acc,
-                         void const* XXH_RESTRICT secret,
-                         size_t i)
-{
-    xxh_u64* const xacc = (xxh_u64*) acc;   /* presumed aligned */
-    const xxh_u8* const xsecret = (const xxh_u8*) secret;   /* no alignment restriction */
-    XXH_ASSERT((((size_t)acc) & (XXH_ACC_ALIGN-1)) == 0);
-    XXH_ASSERT(i < XXH_ACC_NB);
-    {
-        xxh_u64 const key64 = XXH_readLE64(xsecret + 8*i);
-        xxh_u64 acc64 = xacc[i];
-        acc64 = XXH_xorshift64(acc64, 47);
-        acc64 ^= key64;
-        acc64 *= XXH_PRIME32_1;
-        xacc[i] = acc64;
-    }
-}
-
-=======
->>>>>>> 3a1b27bd
 #if (XXH_VECTOR == XXH_AVX512) \
      || (defined(XXH_DISPATCH_AVX512) && XXH_DISPATCH_AVX512 != 0)
 
@@ -4186,14 +4135,10 @@
         uint8_t const* const xsecret  = (const uint8_t *) secret;
 
         size_t i;
-<<<<<<< HEAD
         /* AArch64 uses both scalar and neon at the same time */
         for (i = XXH3_NEON_LANES; i < XXH_ACC_NB; i++) {
             XXH3_scalarRound(acc, input, secret, i);
         }
-=======
-        /* NEON for the first few lanes (these loops are normally interleaved) */
->>>>>>> 3a1b27bd
         for (i=0; i < XXH3_NEON_LANES / 2; i++) {
             uint64x2_t acc_vec = xacc[i];
             /* data_vec = xinput[i]; */
@@ -4210,21 +4155,11 @@
              * data_key_hi = (uint32x2_t) (data_key >> 32);
              * data_key = UNDEFINED; */
             XXH_SPLIT_IN_PLACE(data_key, data_key_lo, data_key_hi);
-<<<<<<< HEAD
             /* acc_vec_2 += (uint64x2_t) data_key_lo * (uint64x2_t) data_key_hi; */
             acc_vec_2 = vmlal_u32 (acc_vec_2, data_key_lo, data_key_hi);
             /* xacc[i] += acc_vec_2; */
             acc_vec = vaddq_u64 (acc_vec, acc_vec_2);
             xacc[i] = acc_vec;
-=======
-            /* xacc[i] += (uint64x2_t) data_key_lo * (uint64x2_t) data_key_hi; */
-            xacc[i] = vmlal_u32 (xacc[i], data_key_lo, data_key_hi);
-
-        }
-        /* Scalar for the remainder. This may be a zero iteration loop. */
-        for (i = XXH3_NEON_LANES; i < XXH_ACC_NB; i++) {
-            XXH3_scalarRound(acc, input, secret, i);
->>>>>>> 3a1b27bd
         }
 
     }
@@ -4240,14 +4175,10 @@
         uint32x2_t prime       = vdup_n_u32 (XXH_PRIME32_1);
 
         size_t i;
-<<<<<<< HEAD
         /* AArch64 uses both scalar and neon at the same time */
         for (i = XXH3_NEON_LANES; i < XXH_ACC_NB; i++) {
             XXH3_scalarScrambleRound(acc, secret, i);
         }
-=======
-        /* NEON for the first few lanes (these loops are normally interleaved) */
->>>>>>> 3a1b27bd
         for (i=0; i < XXH3_NEON_LANES / 2; i++) {
             /* xacc[i] ^= (xacc[i] >> 47); */
             uint64x2_t acc_vec  = xacc[i];
@@ -4289,14 +4220,6 @@
                 xacc[i] = vmlal_u32(prod_hi, data_key_lo, prime);
             }
         }
-<<<<<<< HEAD
-
-=======
-        /* Scalar for the remainder. This may be a zero iteration loop. */
-        for (i = XXH3_NEON_LANES; i < XXH_ACC_NB; i++) {
-            XXH3_scalarScrambleRound(acc, secret, i);
-        }
->>>>>>> 3a1b27bd
     }
 }
 
